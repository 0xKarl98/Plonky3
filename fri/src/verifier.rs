use alloc::vec;
use alloc::vec::Vec;

use itertools::Itertools;
use p3_challenger::{CanObserve, FieldChallenger, GrindingChallenger};
use p3_commit::Mmcs;
use p3_field::{ExtensionField, Field, TwoAdicField};
use p3_matrix::Dimensions;
use p3_util::reverse_bits_len;
use p3_util::zip_eq::zip_eq;

use crate::{CommitPhaseProofStep, FriConfig, FriGenericConfig, FriProof};

#[derive(Debug)]
pub enum FriError<CommitMmcsErr, InputError> {
    InvalidProofShape,
    CommitPhaseMmcsError(CommitMmcsErr),
    InputError(InputError),
    FinalPolyMismatch,
    InvalidPowWitness,
}

pub fn verify<G, Val, Challenge, M, Challenger>(
    g: &G,
    config: &FriConfig<M>,
    proof: &FriProof<Challenge, M, Challenger::Witness, G::InputProof>,
    challenger: &mut Challenger,
    open_input: impl Fn(
        usize,
        &G::InputProof,
    ) -> Result<Vec<(usize, Challenge)>, FriError<M::Error, G::InputError>>,
) -> Result<(), FriError<M::Error, G::InputError>>
where
    Val: Field,
    Challenge: ExtensionField<Val> + TwoAdicField,
    M: Mmcs<Challenge>,
    Challenger: FieldChallenger<Val> + GrindingChallenger + CanObserve<M::Commitment>,
    G: FriGenericConfig<Challenge>,
{
    // Get an extension field challenge for each commitment.
    let betas: Vec<Challenge> = proof
        .commit_phase_commits
        .iter()
        .map(|comm| {
            challenger.observe(comm.clone());
            challenger.sample_algebra_element()
        })
        .collect();

    // Observe all coefficients of the final polynomial.
    proof
        .final_poly
        .iter()
        .for_each(|x| challenger.observe_algebra_element(*x));

    if proof.query_proofs.len() != config.num_queries {
        return Err(FriError::InvalidProofShape);
    }

    // Check the Proof of Work witness.
    if !challenger.check_witness(config.proof_of_work_bits, proof.pow_witness) {
        return Err(FriError::InvalidPowWitness);
    }

<<<<<<< HEAD
    // The log of the maximum domain size.
=======
    // The size of the initial evaluation domain should be equal to the log_blowup plus
    // the log of the initial trace length (trace polynomial degree). This second quantity
    // will be equal to the number of commit phase commits plus the log of the final polynomial length.
>>>>>>> ec78a9d1
    let log_max_height =
        proof.commit_phase_commits.len() + config.log_blowup + config.log_final_poly_len;

    // The log of the final domain size.
    let log_final_height = config.log_blowup + config.log_final_poly_len;

    for qp in &proof.query_proofs {
        let index = challenger.sample_bits(log_max_height + g.extra_query_index_bits());
        let ro = open_input(index, &qp.input_proof)?;

        debug_assert!(
            ro.iter().tuple_windows().all(|((l, _), (r, _))| l > r),
            "reduced openings sorted by height descending"
        );

        let mut domain_index = index >> g.extra_query_index_bits();

        // Starting at the evaluation at `index` of the initial domain,
        // perform fri folds until the domain size reaches the final domain size.
        // Check after each fold that the pair of sibling evaluations at the current
        // node match the commitment.
        let folded_eval = verify_query(
            g,
            config,
            &mut domain_index,
            zip_eq(
                zip_eq(
                    &betas,
                    &proof.commit_phase_commits,
                    FriError::InvalidProofShape,
                )?,
                &qp.commit_phase_openings,
                FriError::InvalidProofShape,
            )?,
            ro,
            log_max_height,
            log_final_height,
        )?;

        let mut eval = Challenge::ZERO;

        // We open the final polynomial at index `domain_index`, which corresponds to evaluating
        // the polynomial at x^k, where x is the 2-adic generator of order `max_height` and k is
        // `reverse_bits_len(domain_index, log_max_height)`.
        let x = Challenge::two_adic_generator(log_max_height)
            .exp_u64(reverse_bits_len(domain_index, log_max_height) as u64);
        let mut x_pow = Challenge::ONE;

        // Evaluate the final polynomial at x.
        for coeff in &proof.final_poly {
            eval += *coeff * x_pow;
            x_pow *= x;
        }

        if eval != folded_eval {
            return Err(FriError::FinalPolyMismatch);
        }
    }

    Ok(())
}

type CommitStep<'a, F, M> = (
    (
        &'a F, // The challenge point beta used for the next fold of FRI evaluations.
        &'a <M as Mmcs<F>>::Commitment, // A commitment to the FRI evaluations on the current domain.
    ),
    &'a CommitPhaseProofStep<F, M>, // The sibling and opening proof for the current FRI node.
);

/// Verifies a single query chain in the FRI proof.
///
/// Given an initial `index` corresponding to a point in the initial domain
/// and a series of `reduced_openings` corresponding to evaluations of
/// polynomials to be added in at specific domain sizes, perform the standard
/// sequence of FRI folds, checking at each step that the pair of sibling evaluations
/// match the commitment.
fn verify_query<'a, G, F, M>(
    g: &G,
    config: &FriConfig<M>,
    index: &mut usize,
    steps: impl ExactSizeIterator<Item = CommitStep<'a, F, M>>,
    reduced_openings: Vec<(usize, F)>,
    log_max_height: usize,
    log_final_height: usize,
) -> Result<F, FriError<M::Error, G::InputError>>
where
    F: Field,
    M: Mmcs<F> + 'a,
    G: FriGenericConfig<F>,
{
    let mut folded_eval = F::ZERO;
    let mut ro_iter = reduced_openings.into_iter().peekable();

    // We start with evaluations over a domain of size (1 << log_max_height). We fold
    // using FRI until the domain size reaches (1 << log_final_height).
    for (log_folded_height, ((&beta, comm), opening)) in zip_eq(
        (log_final_height..log_max_height).rev(),
        steps,
        FriError::InvalidProofShape,
    )? {
        // If there are new polynomials to roll in at this height, do so.
        if let Some((_, ro)) = ro_iter.next_if(|(lh, _)| *lh == log_folded_height + 1) {
            folded_eval += ro;
        }

        // Get the index of the other sibling of the current fri node.
        let index_sibling = *index ^ 1;

        let mut evals = vec![folded_eval; 2];
        evals[index_sibling % 2] = opening.sibling_value;

        let dims = &[Dimensions {
            width: 2,
            height: 1 << log_folded_height,
        }];

        // Replace index with the index of the parent fri node.
        *index >>= 1;

        // Verify the commitment to the evaluations of the sibling nodes.
        config
            .mmcs
            .verify_batch(comm, dims, *index, &[evals.clone()], &opening.opening_proof)
            .map_err(FriError::CommitPhaseMmcsError)?;

        // Fold the pair of evaluations of sibling nodes into the evaluation of the parent fri node.
        folded_eval = g.fold_row(*index, log_folded_height, beta, evals.into_iter());
    }

    // If ro_iter is not empty, we failed to fold in some polynomial evaluations.
    if ro_iter.next().is_some() {
        return Err(FriError::InvalidProofShape);
    }

    // If we reached this point, we have verified that, starting at the initial index,
    // the chain of folds has produced folded_eval.
    Ok(folded_eval)
}<|MERGE_RESOLUTION|>--- conflicted
+++ resolved
@@ -62,13 +62,9 @@
         return Err(FriError::InvalidPowWitness);
     }
 
-<<<<<<< HEAD
-    // The log of the maximum domain size.
-=======
     // The size of the initial evaluation domain should be equal to the log_blowup plus
     // the log of the initial trace length (trace polynomial degree). This second quantity
     // will be equal to the number of commit phase commits plus the log of the final polynomial length.
->>>>>>> ec78a9d1
     let log_max_height =
         proof.commit_phase_commits.len() + config.log_blowup + config.log_final_poly_len;
 
