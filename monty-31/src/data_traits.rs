--- conflicted
+++ resolved
@@ -89,14 +89,10 @@
     /// Largest n such that 2^n divides p - 1.
     const TWO_ADICITY: usize;
 
-<<<<<<< HEAD
     /// The odd constant r such that p = r * 2^n + 1
     const ODD_FACTOR: u32 = (Self::PRIME >> Self::TWO_ADICITY);
 
-    /// ArrayLike should usually be [MontyField31; TWO_ADICITY + 1].
-=======
-    /// ArrayLike should usually be &'static [MontyField31].
->>>>>>> 7a655ee6
+    /// ArrayLike should usually be `&'static [MontyField31]`.
     type ArrayLike: AsRef<[MontyField31<Self>]> + Sized;
 
     /// A list of generators of 2-adic subgroups.
