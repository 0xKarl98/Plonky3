use alloc::vec;
use alloc::vec::Vec;
use core::fmt;
use core::fmt::{Debug, Display, Formatter};
use core::hash::{Hash, Hasher};
use core::iter::{Product, Sum};
use core::mem::transmute;
use core::ops::{Add, AddAssign, Div, Mul, MulAssign, Neg, Sub, SubAssign};

use num_bigint::BigUint;
use p3_field::{
    exp_1717986917, exp_u64_by_squaring, halve_u32, AbstractField, Field, Packable, PrimeField,
    PrimeField32, PrimeField64,
};
use rand::distributions::{Distribution, Standard};
use rand::Rng;
use serde::{Deserialize, Serialize};

/// The Mersenne31 prime
const P: u32 = (1 << 31) - 1;

/// The prime field `F_p` where `p = 2^31 - 1`.
#[derive(Copy, Clone, Default, Serialize, Deserialize)]
#[repr(transparent)] // Packed field implementations rely on this!
pub struct Mersenne31 {
    /// Not necessarily canonical, but must fit in 31 bits.
    pub(crate) value: u32,
}

impl Mersenne31 {
    #[inline]
    pub const fn new(value: u32) -> Self {
        debug_assert!((value >> 31) == 0);
        Self { value }
    }
}

impl PartialEq for Mersenne31 {
    #[inline]
    fn eq(&self, other: &Self) -> bool {
        self.as_canonical_u32() == other.as_canonical_u32()
    }
}

impl Eq for Mersenne31 {}

impl Packable for Mersenne31 {}

impl Hash for Mersenne31 {
    fn hash<H: Hasher>(&self, state: &mut H) {
        state.write_u32(self.as_canonical_u32());
    }
}

impl Ord for Mersenne31 {
    #[inline]
    fn cmp(&self, other: &Self) -> core::cmp::Ordering {
        self.as_canonical_u32().cmp(&other.as_canonical_u32())
    }
}

impl PartialOrd for Mersenne31 {
    #[inline]
    fn partial_cmp(&self, other: &Self) -> Option<core::cmp::Ordering> {
        Some(self.cmp(other))
    }
}

impl Display for Mersenne31 {
    fn fmt(&self, f: &mut Formatter<'_>) -> fmt::Result {
        Display::fmt(&self.value, f)
    }
}

impl Debug for Mersenne31 {
    fn fmt(&self, f: &mut Formatter<'_>) -> fmt::Result {
        Debug::fmt(&self.value, f)
    }
}

impl Distribution<Mersenne31> for Standard {
    fn sample<R: Rng + ?Sized>(&self, rng: &mut R) -> Mersenne31 {
        loop {
            let next_u31 = rng.next_u32() >> 1;
            let is_canonical = next_u31 != Mersenne31::ORDER_U32;
            if is_canonical {
                return Mersenne31::new(next_u31);
            }
        }
    }
}

impl AbstractField for Mersenne31 {
    type F = Self;

    fn zero() -> Self {
        Self::new(0)
    }
    fn one() -> Self {
        Self::new(1)
    }
    fn two() -> Self {
        Self::new(2)
    }
    fn neg_one() -> Self {
        Self::new(Self::ORDER_U32 - 1)
    }

    #[inline]
    fn from_f(f: Self::F) -> Self {
        f
    }

    #[inline]
    fn from_bool(b: bool) -> Self {
        Self::new(b as u32)
    }

    #[inline]
    fn from_canonical_u8(n: u8) -> Self {
        Self::new(u32::from(n))
    }

    #[inline]
    fn from_canonical_u16(n: u16) -> Self {
        Self::new(u32::from(n))
    }

    #[inline]
    fn from_canonical_u32(n: u32) -> Self {
        debug_assert!(n < Self::ORDER_U32);
        Self::new(n)
    }

    /// Convert from `u64`. Undefined behavior if the input is outside the canonical range.
    #[inline]
    fn from_canonical_u64(n: u64) -> Self {
        Self::from_canonical_u32(
            n.try_into()
                .expect("Too large to be a canonical Mersenne31 encoding"),
        )
    }

    /// Convert from `usize`. Undefined behavior if the input is outside the canonical range.
    #[inline]
    fn from_canonical_usize(n: usize) -> Self {
        Self::from_canonical_u32(
            n.try_into()
                .expect("Too large to be a canonical Mersenne31 encoding"),
        )
    }

    #[inline]
    fn from_wrapped_u32(n: u32) -> Self {
        // To reduce `n` to 31 bits, we clear its MSB, then add it back in its reduced form.
        let msb = n & (1 << 31);
        let msb_reduced = msb >> 31;
        Self::new(n ^ msb) + Self::new(msb_reduced)
    }

    #[inline]
    fn from_wrapped_u64(n: u64) -> Self {
        // NB: Experiments suggest that it's faster to just use the
        // builtin remainder operator rather than split the input into
        // 32-bit chunks and reduce using 2^32 = 2 (mod Mersenne31).
        Self::from_canonical_u32((n % Self::ORDER_U64) as u32)
    }

    // Sage: GF(2^31 - 1).multiplicative_generator()
    #[inline]
    fn generator() -> Self {
        Self::new(7)
    }

    #[inline]
<<<<<<< HEAD
    fn mul_2exp_u64(&self, exp: u64) -> Self {
        // In a Mersenne field, multiplication by 2^k is just a left rotation by k bits.
        let exp = exp % 31;
        let left = (self.value << exp) & ((1 << 31) - 1);
        let right = self.value >> (31 - exp);
        let rotated = left | right;
        Self::new(rotated)
=======
    fn zero_vec(len: usize) -> Vec<Self> {
        // SAFETY: repr(transparent) ensures transmutation safety.
        unsafe { transmute(vec![0u32; len]) }
>>>>>>> 7e13ac36
    }
}

impl Field for Mersenne31 {
    #[cfg(all(target_arch = "aarch64", target_feature = "neon"))]
    type Packing = crate::PackedMersenne31Neon;
    #[cfg(all(
        target_arch = "x86_64",
        target_feature = "avx2",
        not(all(feature = "nightly-features", target_feature = "avx512f"))
    ))]
    type Packing = crate::PackedMersenne31AVX2;
    #[cfg(all(
        feature = "nightly-features",
        target_arch = "x86_64",
        target_feature = "avx512f"
    ))]
    type Packing = crate::PackedMersenne31AVX512;
    #[cfg(not(any(
        all(target_arch = "aarch64", target_feature = "neon"),
        all(
            target_arch = "x86_64",
            target_feature = "avx2",
            not(all(feature = "nightly-features", target_feature = "avx512f"))
        ),
        all(
            feature = "nightly-features",
            target_arch = "x86_64",
            target_feature = "avx512f"
        ),
    )))]
    type Packing = Self;

    #[inline]
    fn is_zero(&self) -> bool {
        self.value == 0 || self.value == Self::ORDER_U32
    }

    #[inline]
    fn div_2exp_u64(&self, exp: u64) -> Self {
        // In a Mersenne field, division by 2^k is just a right rotation by k bits.
        let exp = (exp % 31) as u8;
        let left = self.value >> exp;
        let right = (self.value << (31 - exp)) & ((1 << 31) - 1);
        let rotated = left | right;
        Self::new(rotated)
    }

    #[inline]
    fn exp_u64_generic<AF: AbstractField<F = Self>>(val: AF, power: u64) -> AF {
        match power {
            1717986917 => exp_1717986917(val), // used in x^{1/5}
            _ => exp_u64_by_squaring(val, power),
        }
    }

    fn try_inverse(&self) -> Option<Self> {
        if self.is_zero() {
            return None;
        }

        // From Fermat's little theorem, in a prime field `F_p`, the inverse of `a` is `a^(p-2)`.
        // Here p-2 = 2147483646 = 1111111111111111111111111111101_2.
        // Uses 30 Squares + 7 Multiplications => 37 Operations total.

        let p1 = *self;
        let p101 = p1.exp_power_of_2(2) * p1;
        let p1111 = p101.square() * p101;
        let p11111111 = p1111.exp_power_of_2(4) * p1111;
        let p111111110000 = p11111111.exp_power_of_2(4);
        let p111111111111 = p111111110000 * p1111;
        let p1111111111111111 = p111111110000.exp_power_of_2(4) * p11111111;
        let p1111111111111111111111111111 = p1111111111111111.exp_power_of_2(12) * p111111111111;
        let p1111111111111111111111111111101 =
            p1111111111111111111111111111.exp_power_of_2(3) * p101;
        Some(p1111111111111111111111111111101)
    }

    #[inline]
    fn halve(&self) -> Self {
        Mersenne31::new(halve_u32::<P>(self.value))
    }

    #[inline]
    fn order() -> BigUint {
        P.into()
    }
}

impl PrimeField for Mersenne31 {
    fn as_canonical_biguint(&self) -> BigUint {
        <Self as PrimeField32>::as_canonical_u32(self).into()
    }
}

impl PrimeField32 for Mersenne31 {
    const ORDER_U32: u32 = P;

    #[inline]
    fn as_canonical_u32(&self) -> u32 {
        // Since our invariant guarantees that `value` fits in 31 bits, there is only one possible
        // `value` that is not canonical, namely 2^31 - 1 = p = 0.
        if self.value == Self::ORDER_U32 {
            0
        } else {
            self.value
        }
    }
}

impl PrimeField64 for Mersenne31 {
    const ORDER_U64: u64 = <Self as PrimeField32>::ORDER_U32 as u64;

    #[inline]
    fn as_canonical_u64(&self) -> u64 {
        u64::from(self.as_canonical_u32())
    }
}

impl Add for Mersenne31 {
    type Output = Self;

    #[inline]
    fn add(self, rhs: Self) -> Self {
        // See the following for a way to compute the sum that avoids
        // the conditional which may be preferable on some
        // architectures.
        // https://github.com/Plonky3/Plonky3/blob/6049a30c3b1f5351c3eb0f7c994dc97e8f68d10d/mersenne-31/src/lib.rs#L249

        // Working with i32 means we get a flag which informs us if overflow happened.
        let (sum_i32, over) = (self.value as i32).overflowing_add(rhs.value as i32);
        let sum_u32 = sum_i32 as u32;
        let sum_corr = sum_u32.wrapping_sub(Self::ORDER_U32);

        // If self + rhs did not overflow, return it.
        // If self + rhs overflowed, sum_corr = self + rhs - (2**31 - 1).
        Self::new(if over { sum_corr } else { sum_u32 })
    }
}

impl AddAssign for Mersenne31 {
    #[inline]
    fn add_assign(&mut self, rhs: Self) {
        *self = *self + rhs;
    }
}

impl Sum for Mersenne31 {
    #[inline]
    fn sum<I: Iterator<Item = Self>>(iter: I) -> Self {
        // This is faster than iter.reduce(|x, y| x + y).unwrap_or(Self::zero()) for iterators of length >= 6.
        // It assumes that iter.len() < 2^31.

        // This sum will not overflow so long as iter.len() < 2^33.
        let sum = iter.map(|x| x.value as u64).sum::<u64>();

        // sum is < 2^62 provided iter.len() < 2^31.
        from_u62(sum)
    }
}

impl Sub for Mersenne31 {
    type Output = Self;

    #[inline]
    fn sub(self, rhs: Self) -> Self {
        let (mut sub, over) = self.value.overflowing_sub(rhs.value);

        // If we didn't overflow we have the correct value.
        // Otherwise we have added 2**32 = 2**31 + 1 mod 2**31 - 1.
        // Hence we need to remove the most significant bit and subtract 1.
        sub -= over as u32;
        Self::new(sub & Self::ORDER_U32)
    }
}

impl SubAssign for Mersenne31 {
    #[inline]
    fn sub_assign(&mut self, rhs: Self) {
        *self = *self - rhs;
    }
}

impl Neg for Mersenne31 {
    type Output = Self;

    #[inline]
    fn neg(self) -> Self::Output {
        // Can't underflow, since self.value is 31-bits and thus can't exceed ORDER.
        Self::new(Self::ORDER_U32 - self.value)
    }
}

impl Mul for Mersenne31 {
    type Output = Self;

    #[inline]
    #[allow(clippy::cast_possible_truncation)]
    fn mul(self, rhs: Self) -> Self {
        let prod = u64::from(self.value) * u64::from(rhs.value);
        from_u62(prod)
    }
}

impl MulAssign for Mersenne31 {
    #[inline]
    fn mul_assign(&mut self, rhs: Self) {
        *self = *self * rhs;
    }
}

impl Product for Mersenne31 {
    #[inline]
    fn product<I: Iterator<Item = Self>>(iter: I) -> Self {
        iter.reduce(|x, y| x * y).unwrap_or(Self::one())
    }
}

impl Div for Mersenne31 {
    type Output = Self;

    #[inline]
    #[allow(clippy::suspicious_arithmetic_impl)]
    fn div(self, rhs: Self) -> Self {
        self * rhs.inverse()
    }
}

#[inline(always)]
pub(crate) fn from_u62(input: u64) -> Mersenne31 {
    debug_assert!(input < (1 << 62));
    let input_lo = (input & ((1 << 31) - 1)) as u32;
    let input_high = (input >> 31) as u32;
    Mersenne31::new(input_lo) + Mersenne31::new(input_high)
}

/// Convert a constant u32 array into a constant Mersenne31 array.
#[inline]
#[must_use]
pub(crate) const fn to_mersenne31_array<const N: usize>(input: [u32; N]) -> [Mersenne31; N] {
    let mut output = [Mersenne31 { value: 0 }; N];
    let mut i = 0;
    loop {
        if i == N {
            break;
        }
        output[i].value = input[i] % P;
        i += 1;
    }
    output
}

#[cfg(test)]
mod tests {
    use p3_field::{AbstractField, Field, PrimeField32};
    use p3_field_testing::test_field;

    use crate::Mersenne31;

    type F = Mersenne31;

    #[test]
    fn add() {
        assert_eq!(F::one() + F::one(), F::two());
        assert_eq!(F::neg_one() + F::one(), F::zero());
        assert_eq!(F::neg_one() + F::two(), F::one());
        assert_eq!(F::neg_one() + F::neg_one(), F::new(F::ORDER_U32 - 2));
    }

    #[test]
    fn sub() {
        assert_eq!(F::one() - F::one(), F::zero());
        assert_eq!(F::two() - F::two(), F::zero());
        assert_eq!(F::neg_one() - F::neg_one(), F::zero());
        assert_eq!(F::two() - F::one(), F::one());
        assert_eq!(F::neg_one() - F::zero(), F::neg_one());
    }

    #[test]
    fn mul_2exp_u64() {
        // 1 * 2^0 = 1.
        assert_eq!(F::one().mul_2exp_u64(0), F::one());
        // 2 * 2^30 = 2^31 = 1.
        assert_eq!(F::two().mul_2exp_u64(30), F::one());
        // 5 * 2^2 = 20.
        assert_eq!(F::new(5).mul_2exp_u64(2), F::new(20));
    }

    #[test]
    fn div_2exp_u64() {
        // 1 / 2^0 = 1.
        assert_eq!(F::one().div_2exp_u64(0), F::one());
        // 2 / 2^0 = 2.
        assert_eq!(F::two().div_2exp_u64(0), F::two());
        // 32 / 2^5 = 1.
        assert_eq!(F::new(32).div_2exp_u64(5), F::new(1));
    }

    #[test]
    fn exp_root() {
        // Confirm that (x^{1/5})^5 = x

        let m1 = F::from_canonical_u32(0x34167c58);
        let m2 = F::from_canonical_u32(0x61f3207b);

        assert_eq!(m1.exp_u64(1717986917).exp_const_u64::<5>(), m1);
        assert_eq!(m2.exp_u64(1717986917).exp_const_u64::<5>(), m2);
        assert_eq!(F::two().exp_u64(1717986917).exp_const_u64::<5>(), F::two());
    }

    test_field!(crate::Mersenne31);
}<|MERGE_RESOLUTION|>--- conflicted
+++ resolved
@@ -173,7 +173,6 @@
     }
 
     #[inline]
-<<<<<<< HEAD
     fn mul_2exp_u64(&self, exp: u64) -> Self {
         // In a Mersenne field, multiplication by 2^k is just a left rotation by k bits.
         let exp = exp % 31;
@@ -181,11 +180,12 @@
         let right = self.value >> (31 - exp);
         let rotated = left | right;
         Self::new(rotated)
-=======
+    }
+    
+    #[inline]
     fn zero_vec(len: usize) -> Vec<Self> {
         // SAFETY: repr(transparent) ensures transmutation safety.
         unsafe { transmute(vec![0u32; len]) }
->>>>>>> 7e13ac36
     }
 }
 
