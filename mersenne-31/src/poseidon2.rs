<<<<<<< HEAD
//* Implementation of Poseidon2, see: https://eprint.iacr.org/2023/323
//*
//* For the diffusion matrix, 1 + Diag(V), we perform a search to find an optimized
//* vector V composed of elements with efficient multiplication algorithms in AVX2/AVX512/NEON.
//*
//* This leads to using small values (e.g. 1, 2) where multiplication is implemented using addition
//* and, powers of 2 where multiplication is implemented using shifts.
//* Additionally, for technical reasons, having the first entry be -2 is useful.
//*
//* Optimized Diagonal for Mersenne31 width 16:
//* [-2, 2^0, 2, 4, 8, 16, 32, 64, 2^7, 2^8, 2^10, 2^12, 2^13,  2^14,  2^15, 2^16]
//* Optimized Diagonal for Mersenne31 width 24:
//* [-2, 2^0, 2, 4, 8, 16, 32, 64, 2^7, 2^8, 2^9, 2^10, 2^11, 2^12, 2^13,  2^14,  2^15,  2^16,   2^17,   2^18,   2^19,    2^20,    2^21,    2^22]
//* See poseidon2\src\diffusion.rs for information on how to double check these matrices in Sage.

use p3_field::{Field, PrimeField32};
use p3_poseidon2::{
    external_initial_permute_state, external_terminal_permute_state, internal_permute_state,
    ExternalLayer, InternalLayer, MDSMat4, Poseidon2,
};

use crate::{
    from_u62, to_mersenne31_array, Mersenne31, Poseidon2ExternalLayerMersenne31,
    Poseidon2InternalLayerMersenne31,
};

/// Degree of the chosen permutation polynomial for Mersenne31, used as the Poseidon2 S-Box.
///
/// As p - 1 = 2×3^2×7×11×... the smallest choice for a degree D satisfying gcd(p - 1, D) = 1 is 5.
const MERSENNE31_S_BOX_DEGREE: u64 = 5;

/// Poseidon2Mersenne31 contains the implementations of Poseidon2
/// specialised to run on the current architecture. It acts on
/// arrays of the form either [Mersenne31::Packing; WIDTH] or [Mersenne31; WIDTH]
pub type Poseidon2Mersenne31<const WIDTH: usize> = Poseidon2<
    <Mersenne31 as Field>::Packing,
    Poseidon2ExternalLayerMersenne31<WIDTH>,
    Poseidon2InternalLayerMersenne31,
    WIDTH,
    MERSENNE31_S_BOX_DEGREE,
>;

=======
use core::ops::Mul;

use p3_field::{AbstractField, PrimeField32};
use p3_poseidon2::DiffusionPermutation;
use p3_symmetric::Permutation;

use crate::{from_u62, to_mersenne31_array, Mersenne31};

// See poseidon2\src\diffusion.rs for information on how to double check these matrices in Sage.
// Optimised diffusion matrices for Mersenne31/16:
// Small entries: [-2, 1, 2, 3, 4, 5, 6, 7, 8, 9, 12, 13, 14, 15, 16, 17]
// Power of 2 entries: [-2,  1,   2,   4,   8,  16,  32,  64, 128, 256, 1024, 4096, 8192, 16384, 32768, 65536]
//                   = [?, 2^0, 2^1, 2^2, 2^3, 2^4, 2^5, 2^6, 2^7, 2^8, 2^10, 2^12, 2^13,  2^14,  2^15, 2^16]
//
// Optimised diffusion matrices for Mersenne31/24:
// Small entries: [-2, 1, 2, 3, 4, 5, 6, 7, 8, 9, 10, 11, 12, 13, 14, 15, 16, 17, 18, 20, 21, 22, 23, 24]
// Power of 2 entries: [-2,  1,   2,   4,   8,  16,  32,  64, 128, 256, 512, 1024, 2048, 4096, 8192, 16384, 32768, 65536, 131072, 262144, 524288, 1048576, 2097152, 4194304]
//                   = [?, 2^0, 2^1, 2^2, 2^3, 2^4, 2^5, 2^6, 2^7, 2^8, 2^9, 2^10, 2^11, 2^12, 2^13,  2^14,  2^15,  2^16,   2^17,   2^18,   2^19,    2^20,    2^21,    2^22]
//
>>>>>>> 51c98987
// Long term, POSEIDON2_INTERNAL_MATRIX_DIAG_16, POSEIDON2_INTERNAL_MATRIX_DIAG_24 can be removed.
// Currently they are needed for packed field implementations.
// They need to be pub and not pub(crate) as otherwise clippy gets annoyed if no vector intrinsics are available.
pub const POSEIDON2_INTERNAL_MATRIX_DIAG_16: [Mersenne31; 16] = to_mersenne31_array([
    Mersenne31::ORDER_U32 - 2,
    1,
    1 << 1,
    1 << 2,
    1 << 3,
    1 << 4,
    1 << 5,
    1 << 6,
    1 << 7,
    1 << 8,
    1 << 10,
    1 << 12,
    1 << 13,
    1 << 14,
    1 << 15,
    1 << 16,
]);

const POSEIDON2_INTERNAL_MATRIX_DIAG_16_SHIFTS: [u8; 15] =
    [0, 1, 2, 3, 4, 5, 6, 7, 8, 10, 12, 13, 14, 15, 16];

pub const POSEIDON2_INTERNAL_MATRIX_DIAG_24: [Mersenne31; 24] = to_mersenne31_array([
    Mersenne31::ORDER_U32 - 2,
    1,
    1 << 1,
    1 << 2,
    1 << 3,
    1 << 4,
    1 << 5,
    1 << 6,
    1 << 7,
    1 << 8,
    1 << 9,
    1 << 10,
    1 << 11,
    1 << 12,
    1 << 13,
    1 << 14,
    1 << 15,
    1 << 16,
    1 << 17,
    1 << 18,
    1 << 19,
    1 << 20,
    1 << 21,
    1 << 22,
]);

const POSEIDON2_INTERNAL_MATRIX_DIAG_24_SHIFTS: [u8; 23] = [
    0, 1, 2, 3, 4, 5, 6, 7, 8, 9, 10, 11, 12, 13, 14, 15, 16, 17, 18, 19, 20, 21, 22,
];

fn permute_mut<const N: usize>(state: &mut [Mersenne31; N], shifts: &[u8]) {
    let part_sum: u64 = state[1..].iter().map(|x| x.value as u64).sum();
    let full_sum = part_sum + (state[0].value as u64);
    let s0 = part_sum + (-state[0]).value as u64;
    state[0] = from_u62(s0);
    for i in 1..N {
        let si = full_sum + ((state[i].value as u64) << shifts[i - 1]);
        state[i] = from_u62(si);
    }
}

impl InternalLayer<Mersenne31, 16, MERSENNE31_S_BOX_DEGREE> for Poseidon2InternalLayerMersenne31 {
    type InternalState = [Mersenne31; 16];

    fn permute_state(&self, state: &mut Self::InternalState) {
        internal_permute_state::<Mersenne31, 16, MERSENNE31_S_BOX_DEGREE>(
            state,
            |x| permute_mut(x, &POSEIDON2_INTERNAL_MATRIX_DIAG_16_SHIFTS),
            &self.internal_constants,
        )
    }
}

impl InternalLayer<Mersenne31, 24, MERSENNE31_S_BOX_DEGREE> for Poseidon2InternalLayerMersenne31 {
    type InternalState = [Mersenne31; 24];

    fn permute_state(&self, state: &mut Self::InternalState) {
        internal_permute_state::<Mersenne31, 24, MERSENNE31_S_BOX_DEGREE>(
            state,
            |x| permute_mut(x, &POSEIDON2_INTERNAL_MATRIX_DIAG_24_SHIFTS),
            &self.internal_constants,
        )
    }
}

impl<const WIDTH: usize> ExternalLayer<Mersenne31, WIDTH, MERSENNE31_S_BOX_DEGREE>
    for Poseidon2ExternalLayerMersenne31<WIDTH>
{
    type InternalState = [Mersenne31; WIDTH];

    fn permute_state_initial(&self, mut state: [Mersenne31; WIDTH]) -> [Mersenne31; WIDTH] {
        external_initial_permute_state::<Mersenne31, MDSMat4, WIDTH, MERSENNE31_S_BOX_DEGREE>(
            &mut state,
            self.external_constants.get_initial_constants(),
            &MDSMat4,
        );
        state
    }

    fn permute_state_terminal(&self, mut state: Self::InternalState) -> [Mersenne31; WIDTH] {
        external_terminal_permute_state::<Mersenne31, MDSMat4, WIDTH, MERSENNE31_S_BOX_DEGREE>(
            &mut state,
            self.external_constants.get_terminal_constants(),
            &MDSMat4,
        );
        state
    }
}

/// Like `DiffusionMatrixMontyField31`, but generalized to any `AbstractField`, and less efficient
/// for the concrete Monty fields.
#[derive(Debug, Clone, Default)]
pub struct GenericDiffusionMatrixMersenne31 {}

impl<AF> Permutation<[AF; 16]> for GenericDiffusionMatrixMersenne31
where
    AF: AbstractField + Mul<Mersenne31, Output = AF>,
{
    fn permute_mut(&self, state: &mut [AF; 16]) {
        let part_sum: AF = state.iter().skip(1).cloned().sum();
        let full_sum = part_sum.clone() + state[0].clone();
        state[0] = part_sum - state[0].clone();

        for (state_i, const_i) in state
            .iter_mut()
            .zip(POSEIDON2_INTERNAL_MATRIX_DIAG_16)
            .skip(1)
        {
            *state_i = full_sum.clone() + state_i.clone() * const_i;
        }
    }
}

impl<AF> DiffusionPermutation<AF, 16> for GenericDiffusionMatrixMersenne31 where
    AF: AbstractField + Mul<Mersenne31, Output = AF>
{
}

impl<AF> Permutation<[AF; 24]> for GenericDiffusionMatrixMersenne31
where
    AF: AbstractField + Mul<Mersenne31, Output = AF>,
{
    fn permute_mut(&self, state: &mut [AF; 24]) {
        let part_sum: AF = state.iter().skip(1).cloned().sum();
        let full_sum = part_sum.clone() + state[0].clone();
        state[0] = part_sum - state[0].clone();

        for (state_i, const_i) in state
            .iter_mut()
            .zip(POSEIDON2_INTERNAL_MATRIX_DIAG_24)
            .skip(1)
        {
            *state_i = full_sum.clone() + state_i.clone() * const_i;
        }
    }
}

impl<AF> DiffusionPermutation<AF, 24> for GenericDiffusionMatrixMersenne31 where
    AF: AbstractField + Mul<Mersenne31, Output = AF>
{
}

#[cfg(test)]
mod tests {
    use p3_field::AbstractField;
    use p3_symmetric::Permutation;
    use rand::SeedableRng;
    use rand_xoshiro::Xoroshiro128Plus;

    use super::*;

    type F = Mersenne31;

    // We need to make some round constants. We use Xoroshiro128Plus for this as we can easily match this PRNG in sage.
    // See: https://github.com/0xPolygonZero/hash-constants for the sage code used to create all these tests.

    /// Test on a roughly random input.
    /// This random input is generated by the following sage code:
    /// set_random_seed(16)
    /// vector([M31.random_element() for t in range(16)]).
    #[test]
    fn test_poseidon2_width_16_random() {
        let mut input: [F; 16] = [
            894848333, 1437655012, 1200606629, 1690012884, 71131202, 1749206695, 1717947831,
            120589055, 19776022, 42382981, 1831865506, 724844064, 171220207, 1299207443, 227047920,
            1783754913,
        ]
        .map(F::from_canonical_u32);

        let expected: [F; 16] = [
            1124552602, 2127602268, 1834113265, 1207687593, 1891161485, 245915620, 981277919,
            627265710, 1534924153, 1580826924, 887997842, 1526280482, 547791593, 1028672510,
            1803086471, 323071277,
        ]
        .map(F::from_canonical_u32);

        let mut rng = Xoroshiro128Plus::seed_from_u64(1);
        let perm = Poseidon2Mersenne31::new_from_rng_128(&mut rng);

        perm.permute_mut(&mut input);
        assert_eq!(input, expected);
    }

    /// Test on a roughly random input.
    /// This random input is generated by the following sage code:
    /// set_random_seed(24)
    /// vector([M31.random_element() for t in range(24)]).
    #[test]
    fn test_poseidon2_width_24_random() {
        let mut input: [F; 24] = [
            886409618, 1327899896, 1902407911, 591953491, 648428576, 1844789031, 1198336108,
            355597330, 1799586834, 59617783, 790334801, 1968791836, 559272107, 31054313,
            1042221543, 474748436, 135686258, 263665994, 1962340735, 1741539604, 2026927696,
            449439011, 1131357108, 50869465,
        ]
        .map(F::from_canonical_u32);

        let expected: [F; 24] = [
            87189408, 212775836, 954807335, 1424761838, 1222521810, 1264950009, 1891204592,
            710452896, 957091834, 1776630156, 1091081383, 786687731, 1101902149, 1281649821,
            436070674, 313565599, 1961711763, 2002894460, 2040173120, 854107426, 25198245,
            1967213543, 604802266, 2086190331,
        ]
        .map(F::from_canonical_u32);

        let mut rng = Xoroshiro128Plus::seed_from_u64(1);
        let perm = Poseidon2Mersenne31::new_from_rng_128(&mut rng);

        perm.permute_mut(&mut input);
        assert_eq!(input, expected);
    }
}<|MERGE_RESOLUTION|>--- conflicted
+++ resolved
@@ -1,4 +1,22 @@
-<<<<<<< HEAD
+use core::ops::Mul;
+
+use p3_field::{AbstractField, PrimeField32};
+use p3_poseidon2::DiffusionPermutation;
+use p3_symmetric::Permutation;
+
+use crate::{from_u62, to_mersenne31_array, Mersenne31};
+
+// See poseidon2\src\diffusion.rs for information on how to double check these matrices in Sage.
+// Optimised diffusion matrices for Mersenne31/16:
+// Small entries: [-2, 1, 2, 3, 4, 5, 6, 7, 8, 9, 12, 13, 14, 15, 16, 17]
+// Power of 2 entries: [-2,  1,   2,   4,   8,  16,  32,  64, 128, 256, 1024, 4096, 8192, 16384, 32768, 65536]
+//                   = [?, 2^0, 2^1, 2^2, 2^3, 2^4, 2^5, 2^6, 2^7, 2^8, 2^10, 2^12, 2^13,  2^14,  2^15, 2^16]
+//
+// Optimised diffusion matrices for Mersenne31/24:
+// Small entries: [-2, 1, 2, 3, 4, 5, 6, 7, 8, 9, 10, 11, 12, 13, 14, 15, 16, 17, 18, 20, 21, 22, 23, 24]
+// Power of 2 entries: [-2,  1,   2,   4,   8,  16,  32,  64, 128, 256, 512, 1024, 2048, 4096, 8192, 16384, 32768, 65536, 131072, 262144, 524288, 1048576, 2097152, 4194304]
+//                   = [?, 2^0, 2^1, 2^2, 2^3, 2^4, 2^5, 2^6, 2^7, 2^8, 2^9, 2^10, 2^11, 2^12, 2^13,  2^14,  2^15,  2^16,   2^17,   2^18,   2^19,    2^20,    2^21,    2^22]
+//
 //* Implementation of Poseidon2, see: https://eprint.iacr.org/2023/323
 //*
 //* For the diffusion matrix, 1 + Diag(V), we perform a search to find an optimized
@@ -41,27 +59,6 @@
     MERSENNE31_S_BOX_DEGREE,
 >;
 
-=======
-use core::ops::Mul;
-
-use p3_field::{AbstractField, PrimeField32};
-use p3_poseidon2::DiffusionPermutation;
-use p3_symmetric::Permutation;
-
-use crate::{from_u62, to_mersenne31_array, Mersenne31};
-
-// See poseidon2\src\diffusion.rs for information on how to double check these matrices in Sage.
-// Optimised diffusion matrices for Mersenne31/16:
-// Small entries: [-2, 1, 2, 3, 4, 5, 6, 7, 8, 9, 12, 13, 14, 15, 16, 17]
-// Power of 2 entries: [-2,  1,   2,   4,   8,  16,  32,  64, 128, 256, 1024, 4096, 8192, 16384, 32768, 65536]
-//                   = [?, 2^0, 2^1, 2^2, 2^3, 2^4, 2^5, 2^6, 2^7, 2^8, 2^10, 2^12, 2^13,  2^14,  2^15, 2^16]
-//
-// Optimised diffusion matrices for Mersenne31/24:
-// Small entries: [-2, 1, 2, 3, 4, 5, 6, 7, 8, 9, 10, 11, 12, 13, 14, 15, 16, 17, 18, 20, 21, 22, 23, 24]
-// Power of 2 entries: [-2,  1,   2,   4,   8,  16,  32,  64, 128, 256, 512, 1024, 2048, 4096, 8192, 16384, 32768, 65536, 131072, 262144, 524288, 1048576, 2097152, 4194304]
-//                   = [?, 2^0, 2^1, 2^2, 2^3, 2^4, 2^5, 2^6, 2^7, 2^8, 2^9, 2^10, 2^11, 2^12, 2^13,  2^14,  2^15,  2^16,   2^17,   2^18,   2^19,    2^20,    2^21,    2^22]
-//
->>>>>>> 51c98987
 // Long term, POSEIDON2_INTERNAL_MATRIX_DIAG_16, POSEIDON2_INTERNAL_MATRIX_DIAG_24 can be removed.
 // Currently they are needed for packed field implementations.
 // They need to be pub and not pub(crate) as otherwise clippy gets annoyed if no vector intrinsics are available.
@@ -129,6 +126,77 @@
     }
 }
 
+impl DiffusionPermutation<Mersenne31, 16> for DiffusionMatrixMersenne31 {}
+
+impl Permutation<[Mersenne31; 24]> for DiffusionMatrixMersenne31 {
+    #[inline]
+    fn permute_mut(&self, state: &mut [Mersenne31; 24]) {
+        let part_sum: u64 = state[1..].iter().map(|x| x.value as u64).sum();
+        let full_sum = part_sum + (state[0].value as u64);
+        let s0 = part_sum + (-state[0]).value as u64;
+        state[0] = from_u62(s0);
+        for i in 1..24 {
+            let si = full_sum
+                + ((state[i].value as u64) << POSEIDON2_INTERNAL_MATRIX_DIAG_24_SHIFTS[i - 1]);
+            state[i] = from_u62(si);
+        }
+    }
+}
+
+impl DiffusionPermutation<Mersenne31, 24> for DiffusionMatrixMersenne31 {}
+
+/// Like `DiffusionMatrixMontyField31`, but generalized to any `AbstractField`, and less efficient
+/// for the concrete Monty fields.
+#[derive(Debug, Clone, Default)]
+pub struct GenericDiffusionMatrixMersenne31 {}
+
+impl<AF> Permutation<[AF; 16]> for GenericDiffusionMatrixMersenne31
+where
+    AF: AbstractField + Mul<Mersenne31, Output = AF>,
+{
+    fn permute_mut(&self, state: &mut [AF; 16]) {
+        let part_sum: AF = state.iter().skip(1).cloned().sum();
+        let full_sum = part_sum.clone() + state[0].clone();
+        state[0] = part_sum - state[0].clone();
+
+        for (state_i, const_i) in state
+            .iter_mut()
+            .zip(POSEIDON2_INTERNAL_MATRIX_DIAG_16)
+            .skip(1)
+        {
+            *state_i = full_sum.clone() + state_i.clone() * const_i;
+        }
+    }
+}
+
+impl<AF> DiffusionPermutation<AF, 16> for GenericDiffusionMatrixMersenne31 where
+    AF: AbstractField + Mul<Mersenne31, Output = AF>
+{
+}
+
+impl<AF> Permutation<[AF; 24]> for GenericDiffusionMatrixMersenne31
+where
+    AF: AbstractField + Mul<Mersenne31, Output = AF>,
+{
+    fn permute_mut(&self, state: &mut [AF; 24]) {
+        let part_sum: AF = state.iter().skip(1).cloned().sum();
+        let full_sum = part_sum.clone() + state[0].clone();
+        state[0] = part_sum - state[0].clone();
+
+        for (state_i, const_i) in state
+            .iter_mut()
+            .zip(POSEIDON2_INTERNAL_MATRIX_DIAG_24)
+            .skip(1)
+        {
+            *state_i = full_sum.clone() + state_i.clone() * const_i;
+        }
+    }
+}
+
+impl<AF> DiffusionPermutation<AF, 24> for GenericDiffusionMatrixMersenne31 where
+    AF: AbstractField + Mul<Mersenne31, Output = AF>
+{
+}
 impl InternalLayer<Mersenne31, 16, MERSENNE31_S_BOX_DEGREE> for Poseidon2InternalLayerMersenne31 {
     type InternalState = [Mersenne31; 16];
 
@@ -175,59 +243,6 @@
         );
         state
     }
-}
-
-/// Like `DiffusionMatrixMontyField31`, but generalized to any `AbstractField`, and less efficient
-/// for the concrete Monty fields.
-#[derive(Debug, Clone, Default)]
-pub struct GenericDiffusionMatrixMersenne31 {}
-
-impl<AF> Permutation<[AF; 16]> for GenericDiffusionMatrixMersenne31
-where
-    AF: AbstractField + Mul<Mersenne31, Output = AF>,
-{
-    fn permute_mut(&self, state: &mut [AF; 16]) {
-        let part_sum: AF = state.iter().skip(1).cloned().sum();
-        let full_sum = part_sum.clone() + state[0].clone();
-        state[0] = part_sum - state[0].clone();
-
-        for (state_i, const_i) in state
-            .iter_mut()
-            .zip(POSEIDON2_INTERNAL_MATRIX_DIAG_16)
-            .skip(1)
-        {
-            *state_i = full_sum.clone() + state_i.clone() * const_i;
-        }
-    }
-}
-
-impl<AF> DiffusionPermutation<AF, 16> for GenericDiffusionMatrixMersenne31 where
-    AF: AbstractField + Mul<Mersenne31, Output = AF>
-{
-}
-
-impl<AF> Permutation<[AF; 24]> for GenericDiffusionMatrixMersenne31
-where
-    AF: AbstractField + Mul<Mersenne31, Output = AF>,
-{
-    fn permute_mut(&self, state: &mut [AF; 24]) {
-        let part_sum: AF = state.iter().skip(1).cloned().sum();
-        let full_sum = part_sum.clone() + state[0].clone();
-        state[0] = part_sum - state[0].clone();
-
-        for (state_i, const_i) in state
-            .iter_mut()
-            .zip(POSEIDON2_INTERNAL_MATRIX_DIAG_24)
-            .skip(1)
-        {
-            *state_i = full_sum.clone() + state_i.clone() * const_i;
-        }
-    }
-}
-
-impl<AF> DiffusionPermutation<AF, 24> for GenericDiffusionMatrixMersenne31 where
-    AF: AbstractField + Mul<Mersenne31, Output = AF>
-{
 }
 
 #[cfg(test)]
