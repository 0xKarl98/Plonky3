use alloc::vec::Vec;
use core::marker::PhantomData;

use p3_field::{ExtensionField, Field};
use p3_matrix::{extension::FlatMatrixView, Dimensions, Matrix};

use crate::Mmcs;

#[derive(Clone, Debug)]
pub struct ExtensionMmcs<F, EF, InnerMmcs> {
    inner: InnerMmcs,
    _phantom: PhantomData<(F, EF)>,
}

impl<F, EF, InnerMmcs> ExtensionMmcs<F, EF, InnerMmcs> {
    pub const fn new(inner: InnerMmcs) -> Self {
        Self {
            inner,
            _phantom: PhantomData,
        }
    }
}

impl<F, EF, InnerMmcs> Mmcs<EF> for ExtensionMmcs<F, EF, InnerMmcs>
where
    F: Field,
    EF: ExtensionField<F>,
    InnerMmcs: Mmcs<F>,
{
    type ProverData<M> = InnerMmcs::ProverData<FlatMatrixView<F, EF, M>>;
    type Commitment = InnerMmcs::Commitment;
    type Proof = InnerMmcs::Proof;
    type Error = InnerMmcs::Error;

    fn commit<M: Matrix<EF>>(&self, inputs: Vec<M>) -> (Self::Commitment, Self::ProverData<M>) {
        self.inner
            .commit(inputs.into_iter().map(FlatMatrixView::new).collect())
    }

    fn open_batch<M: Matrix<EF>>(
        &self,
        index: usize,
        prover_data: &Self::ProverData<M>,
    ) -> (Vec<Vec<EF>>, Self::Proof) {
        let (opened_base_values, proof) = self.inner.open_batch(index, prover_data);
        let opened_ext_values = opened_base_values
            .into_iter()
            .map(|row| row.chunks(EF::D).map(EF::from_base_slice).collect())
            .collect();
        (opened_ext_values, proof)
    }

    fn get_matrices<'a, M: Matrix<EF>>(
        &'a self,
        prover_data: &'a Self::ProverData<M>,
    ) -> Vec<&'a M> {
        self.inner
            .get_matrices(prover_data)
            .into_iter()
            .map(|mat| mat.inner_ref())
            .collect()
    }

    fn verify_batch(
        &self,
        commit: &Self::Commitment,
        dimensions: &[Dimensions],
        index: usize,
        opened_values: &[Vec<EF>],
        proof: &Self::Proof,
    ) -> Result<(), Self::Error> {
        let opened_base_values: Vec<Vec<F>> = opened_values
            .iter()
            .map(|row| {
                row.iter()
                    .flat_map(|el| el.as_base_slice())
                    .copied()
                    .collect()
            })
            .collect();
        let base_dimensions = dimensions
            .iter()
            .map(|dim| Dimensions {
                width: dim.width * EF::D,
                height: dim.height,
            })
            .collect::<Vec<_>>();
        self.inner
            .verify_batch(commit, &base_dimensions, index, &opened_base_values, proof)
    }
<<<<<<< HEAD
=======
}

impl<F, EF, InnerMmcs> DirectMmcs<EF> for ExtensionMmcs<F, EF, InnerMmcs>
where
    F: Field,
    EF: ExtensionField<F>,
    InnerMmcs: DirectMmcs<F>,
{
    fn commit(&self, inputs: Vec<RowMajorMatrix<EF>>) -> (Self::Commitment, Self::ProverData) {
        self.inner.commit(
            inputs
                .into_iter()
                .map(|mat| mat.flatten_to_base())
                .collect(),
        )
    }
}

#[derive(Debug)]
pub struct ExtensionMatrix<F, EF, InnerMat> {
    inner: InnerMat,
    _phantom: PhantomData<(F, EF)>,
}

impl<F, EF, InnerMat> Matrix<EF> for ExtensionMatrix<F, EF, InnerMat>
where
    F: Field,
    EF: ExtensionField<F>,
    InnerMat: Matrix<F>,
{
    fn width(&self) -> usize {
        let d = <EF as AbstractExtensionField<F>>::D;
        debug_assert!(self.inner.width() % d == 0);
        self.inner.width() / d
    }

    fn height(&self) -> usize {
        self.inner.height()
    }
}

impl<F, EF, InnerMat> MatrixRows<EF> for ExtensionMatrix<F, EF, InnerMat>
where
    F: Field,
    EF: ExtensionField<F>,
    InnerMat: MatrixRows<F>,
{
    type Row<'a> = ExtensionRow<F, EF, <<InnerMat as MatrixRows<F>>::Row<'a> as IntoIterator>::IntoIter> where Self: 'a;

    fn row(&self, r: usize) -> Self::Row<'_> {
        ExtensionRow {
            inner: self.inner.row(r).into_iter(),
            _phantom: PhantomData,
        }
    }
}

#[derive(Debug)]
pub struct ExtensionRow<F, EF, InnerRowIter> {
    inner: InnerRowIter,
    _phantom: PhantomData<(F, EF)>,
}

impl<F, EF, InnerRowIter> Iterator for ExtensionRow<F, EF, InnerRowIter>
where
    F: Field,
    EF: ExtensionField<F>,
    InnerRowIter: Iterator<Item = F>,
{
    type Item = EF;

    fn next(&mut self) -> Option<Self::Item> {
        let bs: Vec<_> = (&mut self.inner).take(EF::D).collect();
        if bs.is_empty() {
            return None;
        }
        if bs.len() == EF::D {
            return Some(EF::from_base_slice(&bs));
        }
        panic!("Row length does not divide EF::D");
    }
>>>>>>> 54c3e4c1
}<|MERGE_RESOLUTION|>--- conflicted
+++ resolved
@@ -88,88 +88,4 @@
         self.inner
             .verify_batch(commit, &base_dimensions, index, &opened_base_values, proof)
     }
-<<<<<<< HEAD
-=======
-}
-
-impl<F, EF, InnerMmcs> DirectMmcs<EF> for ExtensionMmcs<F, EF, InnerMmcs>
-where
-    F: Field,
-    EF: ExtensionField<F>,
-    InnerMmcs: DirectMmcs<F>,
-{
-    fn commit(&self, inputs: Vec<RowMajorMatrix<EF>>) -> (Self::Commitment, Self::ProverData) {
-        self.inner.commit(
-            inputs
-                .into_iter()
-                .map(|mat| mat.flatten_to_base())
-                .collect(),
-        )
-    }
-}
-
-#[derive(Debug)]
-pub struct ExtensionMatrix<F, EF, InnerMat> {
-    inner: InnerMat,
-    _phantom: PhantomData<(F, EF)>,
-}
-
-impl<F, EF, InnerMat> Matrix<EF> for ExtensionMatrix<F, EF, InnerMat>
-where
-    F: Field,
-    EF: ExtensionField<F>,
-    InnerMat: Matrix<F>,
-{
-    fn width(&self) -> usize {
-        let d = <EF as AbstractExtensionField<F>>::D;
-        debug_assert!(self.inner.width() % d == 0);
-        self.inner.width() / d
-    }
-
-    fn height(&self) -> usize {
-        self.inner.height()
-    }
-}
-
-impl<F, EF, InnerMat> MatrixRows<EF> for ExtensionMatrix<F, EF, InnerMat>
-where
-    F: Field,
-    EF: ExtensionField<F>,
-    InnerMat: MatrixRows<F>,
-{
-    type Row<'a> = ExtensionRow<F, EF, <<InnerMat as MatrixRows<F>>::Row<'a> as IntoIterator>::IntoIter> where Self: 'a;
-
-    fn row(&self, r: usize) -> Self::Row<'_> {
-        ExtensionRow {
-            inner: self.inner.row(r).into_iter(),
-            _phantom: PhantomData,
-        }
-    }
-}
-
-#[derive(Debug)]
-pub struct ExtensionRow<F, EF, InnerRowIter> {
-    inner: InnerRowIter,
-    _phantom: PhantomData<(F, EF)>,
-}
-
-impl<F, EF, InnerRowIter> Iterator for ExtensionRow<F, EF, InnerRowIter>
-where
-    F: Field,
-    EF: ExtensionField<F>,
-    InnerRowIter: Iterator<Item = F>,
-{
-    type Item = EF;
-
-    fn next(&mut self) -> Option<Self::Item> {
-        let bs: Vec<_> = (&mut self.inner).take(EF::D).collect();
-        if bs.is_empty() {
-            return None;
-        }
-        if bs.len() == EF::D {
-            return Some(EF::from_base_slice(&bs));
-        }
-        panic!("Row length does not divide EF::D");
-    }
->>>>>>> 54c3e4c1
 }