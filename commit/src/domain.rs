--- conflicted
+++ resolved
@@ -149,7 +149,7 @@
         Val::two_adic_generator(self.log_n)
     }
 
-    fn gen_zk(&self, is_zk: bool) -> Val {
+    fn subgroup_generator_zk(&self, is_zk: bool) -> Val {
         Val::two_adic_generator(self.log_n - is_zk as usize)
     }
 }
@@ -235,8 +235,7 @@
     /// - `Z_{gH}(X)/(g^{-1}X - 1)`: The Lagrange selector of the point `g`.
     /// - `Z_{gH}(X)/(g^{-1}X - h^{-1})`: The Lagrange selector of the point `gh^{-1}` where `h` is the generator of `H`.
     /// - `(g^{-1}X - h^{-1})`: The Lagrange selector of the subset consisting of everything but the point `gh^{-1}`.
-<<<<<<< HEAD
-    /// - `1/Z_{gH}(X)`: The inverse of the zerofier.
+    /// - `1/Z_{gH}(X)`: The inverse of the vanishing polynomial.
     ///
     /// Note that in the zk case, `self.log_n` stores `log(2 * |H|)`.
     fn selectors_at_point<Ext: ExtensionField<Val>>(
@@ -244,24 +243,14 @@
         point: Ext,
         is_zk: bool,
     ) -> LagrangeSelectors<Ext> {
-=======
-    /// - `1/Z_{gH}(X)`: The inverse of the vanishing polynomial.
-    fn selectors_at_point<Ext: ExtensionField<Val>>(&self, point: Ext) -> LagrangeSelectors<Ext> {
->>>>>>> ddd93e19
         let unshifted_point = point * self.shift.inverse();
 
         let z_h = unshifted_point.exp_power_of_2(self.log_n - is_zk as usize) - Ext::ONE;
         LagrangeSelectors {
             is_first_row: z_h / (unshifted_point - Ext::ONE),
-<<<<<<< HEAD
-            is_last_row: z_h / (unshifted_point - self.gen_zk(is_zk).inverse()),
-            is_transition: unshifted_point - self.gen_zk(is_zk).inverse(),
-            inv_zeroifier: z_h.inverse(),
-=======
-            is_last_row: z_h / (unshifted_point - self.subgroup_generator().inverse()),
-            is_transition: unshifted_point - self.subgroup_generator().inverse(),
+            is_last_row: z_h / (unshifted_point - self.subgroup_generator_zk(is_zk).inverse()),
+            is_transition: unshifted_point - self.subgroup_generator_zk(is_zk).inverse(),
             inv_vanishing: z_h.inverse(),
->>>>>>> ddd93e19
         }
     }
 
@@ -292,11 +281,7 @@
         .collect_vec();
 
         let single_point_selector = |i: u64| {
-<<<<<<< HEAD
-            let coset_i = self.gen_zk(is_zk).exp_u64(i);
-=======
-            let coset_i = self.subgroup_generator().exp_u64(i);
->>>>>>> ddd93e19
+            let coset_i = self.subgroup_generator_zk(is_zk).exp_u64(i);
             let denoms = xs.iter().map(|&x| x - coset_i).collect_vec();
             let invs = batch_multiplicative_inverse(&denoms);
             evals
@@ -307,11 +292,7 @@
                 .collect_vec()
         };
 
-<<<<<<< HEAD
-        let subgroup_last = self.gen_zk(is_zk).inverse();
-=======
-        let subgroup_last = self.subgroup_generator().inverse();
->>>>>>> ddd93e19
+        let subgroup_last = self.subgroup_generator_zk(is_zk).inverse();
 
         LagrangeSelectors {
             is_first_row: single_point_selector(0),
