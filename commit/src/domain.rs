use alloc::vec::Vec;

use itertools::Itertools;
use p3_field::{
    batch_multiplicative_inverse, cyclic_subgroup_coset_known_order, ExtensionField, Field,
    TwoAdicField,
};
use p3_matrix::dense::RowMajorMatrix;
use p3_matrix::Matrix;
use p3_util::{log2_ceil_usize, log2_strict_usize};

/// Given a `PolynomialSpace`, `S`, and a subset `R`, a Lagrange selector `P_R` is
/// a polynomial which is not equal to `0` for every element in `R` but is equal
/// to `0` for every element of `S` not in `R`.
///
/// This struct contains evaluations of several Lagrange selectors for a fixed
/// `PolynomialSpace` over some collection of points disjoint from that
/// `PolynomialSpace`.
///
/// The Lagrange selector is normalized if it is equal to `1` for every element in `R`.
/// The LagrangeSelectors given here are not normalized.
#[derive(Debug)]
pub struct LagrangeSelectors<T> {
    /// A Lagrange selector corresponding to the first point in the space.
    pub is_first_row: T,
    /// A Lagrange selector corresponding to the last point in the space.
    pub is_last_row: T,
    /// A Lagrange selector corresponding the subset of all but the last point.
    pub is_transition: T,
    /// The inverse of the zerofier which is a Lagrange selector corresponding to the empty set
    pub inv_zeroifier: T,
}

/// Fixing a field, `F`, `PolynomialSpace<Val = F>` denotes an indexed subset of `F^n`
/// with some additional algebraic structure.
///
/// We do not expect `PolynomialSpace` to store this subset, instead it usually contains
/// some associated data which allows it to generate the subset or pieces of it.
///
/// Each `PolynomialSpace` should be part of a family of similar spaces for some
/// collection of sizes (usually powers of two). Any space other than at the smallest size
/// should be decomposable into a disjoint collection of smaller spaces. Additionally, the
/// set of all `PolynomialSpace` of a given size should form a disjoint partition of some
/// subset of `F^n` which supports a group structure.
///
/// The canonical example of a `PolynomialSpace` is a coset `gH` of
/// a two-adic subgroup `H` of the multiplicative group `F*`. This satisfies the properties
/// above as cosets partition the group and decompose as `gH = g(H^2) u gh(H^2)` for `h` any
/// generator of `H`.
///
/// The other example in this code base is twin cosets which are sets of the form `gH u g^{-1}H`.
/// The decomposition above extends easily to this case as `h` is a generator if and only if `h^{-1}`
/// is and so `gH u g^{-1}H = (g(H^2) u g^{-1}(H^2)) u (gh(H^2) u (gh)^{-1}(H^2))`.
pub trait PolynomialSpace: Copy {
    /// The base field `F`.
    type Val: Field;

    /// The number of elements of the space.
    fn size(&self) -> usize;

    /// The first point in the space.
    fn first_point(&self) -> Self::Val;

    /// An algebraic function which takes the i'th element of the space and returns
    /// the (i+1)'th evaluated on the given point.
    ///
    /// When `PolynomialSpace` corresponds to a coset, `gH` this
    /// function is multiplication by `h` for a chosen generator `h` of `H`.
    ///
    /// This function may not exist for other classes of `PolynomialSpace` in which
    /// case this will return `None`.
    fn next_point<Ext: ExtensionField<Self::Val>>(&self, x: Ext) -> Option<Ext>;

    /// Return another `PolynomialSpace` with size at least `min_size` disjoint from this space.
    ///
    /// When working with spaces of power of two size, this will return a space of size `2^ceil(log_2(min_size))`.
    /// This will fail if `min_size` is too large. In particular, `log_2(min_size)` should be
    /// smaller than the `2`-adicity of the field.
    ///
    /// This fixes a canonical choice for prover/verifier determinism and LDE caching.
    fn create_disjoint_domain(&self, min_size: usize) -> Self;

    /// Split the `PolynomialSpace` into `num_chunks` smaller `PolynomialSpaces` of equal size.
    ///
    /// `num_chunks` must divide `self.size()` (which usually forces it to be a power of 2.) or
    /// this function will panic.
    fn split_domains(&self, num_chunks: usize) -> Vec<Self>;

    /// Split a set of polynomial evaluations over this `PolynomialSpace` into a vector
    /// of polynomial evaluations over each `PolynomialSpace` generated from `split_domains`.
    ///
    /// `evals.height()` must equal `self.size()` and `num_chunks` must divide `self.size()`.
    fn split_evals(
        &self,
        num_chunks: usize,
        evals: RowMajorMatrix<Self::Val>,
    ) -> Vec<RowMajorMatrix<Self::Val>>;

    /// Compute the zerofier of the space, evaluated at the given point.
    ///
    /// The zerofier is a polynomial which evaluates to `0` on every point of the
    /// space `self` and has degree equal to `self.size()`. In other words it is
    /// a choice of element of the defining ideal of the given set with this extra
    /// degree property.
    ///
    /// In the univariate case, it is equal, up to a linear factor, to the product over
    /// all elements `x`, of `(X - x)`. In particular this implies it will not evaluate
    /// to `0` at any point not in `self`.
    fn zp_at_point<Ext: ExtensionField<Self::Val>>(&self, point: Ext) -> Ext;

    /// Compute several Lagrange selectors at a given point.
    /// - The Lagrange selector of the first point.
    /// - The Lagrange selector of the last point.
    /// - The Lagrange selector of everything but the last point.
    /// - The inverse of the zerofier.
    ///
    /// Note that these may not be normalized.
    fn selectors_at_point<Ext: ExtensionField<Self::Val>>(
        &self,
        point: Ext,
        is_zk: bool,
    ) -> LagrangeSelectors<Ext>;

<<<<<<< HEAD
    // Unnormalized
    fn selectors_on_coset(&self, coset: Self, is_zk: bool) -> LagrangeSelectors<Vec<Self::Val>>;
=======
    /// Compute several Lagrange selectors at all points of the given disjoint `PolynomialSpace`.
    /// - The Lagrange selector of the first point.
    /// - The Lagrange selector of the last point.
    /// - The Lagrange selector of everything but the last point.
    /// - The inverse of the zerofier.
    ///
    /// Note that these may not be normalized.
    fn selectors_on_coset(&self, coset: Self) -> LagrangeSelectors<Vec<Self::Val>>;
>>>>>>> 93e19ff9
}

/// A coset of the form `gH` where `H` is the unique multiplicative subgroup of order `n = 2^{log_n}`.
///
/// Fixing a generator `h` of `H`, we index this subgroup by `{g, gh, gh^2, ..., gh^{-1}}`.
/// We refer to `g` as the "shift" of the coset.
#[derive(Copy, Clone, Debug)]
pub struct TwoAdicMultiplicativeCoset<Val: TwoAdicField> {
    /// The log of the order of the subgroup.
    pub log_n: usize,
    /// The shift `g` defining the coset.
    pub shift: Val,
}

impl<Val: TwoAdicField> TwoAdicMultiplicativeCoset<Val> {
    /// Return the element `h` which generates the subgroup `H`.
    fn gen(&self) -> Val {
        Val::two_adic_generator(self.log_n)
    }

    fn gen_zk(&self, is_zk: bool) -> Val {
        Val::two_adic_generator(self.log_n - is_zk as usize)
    }
}

impl<Val: TwoAdicField> PolynomialSpace for TwoAdicMultiplicativeCoset<Val> {
    type Val = Val;

    fn size(&self) -> usize {
        1 << self.log_n
    }

    fn first_point(&self) -> Self::Val {
        self.shift
    }

    /// Getting the next point corresponds to multiplication by the generator.
    fn next_point<Ext: ExtensionField<Val>>(&self, x: Ext) -> Option<Ext> {
        Some(x * self.gen())
    }

    /// Given the coset `gH`, return the disjoint coset `gfK` where `f`
    /// is a fixed generator of `F^*` and `K` is the unique two-adic subgroup
    /// of with size `2^(ceil(log_2(min_size)))`.
    fn create_disjoint_domain(&self, min_size: usize) -> Self {
        // We provide a short proof that these cosets are always disjoint:
        //
        // Assume without loss of generality that `|H| <= min_size <= |K|`.
        // Then we know that `gH` is entirely contained in `gK`. As cosets are
        // either equal or disjoint, this means that `gH` is disjoint from `g'K`
        // for every `g'` not contained in `gK`. As `f` is a generator of `F^*`
        // it does not lie in `K` and so `gf` cannot lie in `gK`.
        //
        // Thus `gH` and `gfK` are disjoint.
        Self {
            log_n: log2_ceil_usize(min_size),
            shift: self.shift * Val::GENERATOR,
        }
    }

    /// Given the coset `gH` and generator `h` of `H`, let `K = H^{num_chunks}`
    /// be the unique group of order `|H|/num_chunks`.
    ///
    /// Then we decompose `gH` into `gK, ghK, gh^2K, ..., gh^{num_chunks}K`.
    fn split_domains(&self, num_chunks: usize) -> Vec<Self> {
        let log_chunks = log2_strict_usize(num_chunks);
        debug_assert!(log_chunks <= self.log_n);
        (0..num_chunks)
            .map(|i| Self {
                log_n: self.log_n - log_chunks,
                shift: self.shift * self.gen().exp_u64(i as u64),
            })
            .collect()
    }

    fn split_evals(
        &self,
        num_chunks: usize,
        evals: RowMajorMatrix<Self::Val>,
    ) -> Vec<RowMajorMatrix<Self::Val>> {
        debug_assert_eq!(evals.height(), self.size());
        debug_assert!(log2_strict_usize(num_chunks) <= self.log_n);
        // todo less copy
        (0..num_chunks)
            .map(|i| {
                evals
                    .as_view()
                    .vertically_strided(num_chunks, i)
                    .to_row_major_matrix()
            })
            .collect()
    }

    /// Compute the zerofier polynomial at the given point:
    ///
    /// `Z_{gH}(X) = g^{-|H|}\prod_{h \in H} (X - gh) = (g^{-1}X)^|H| - 1`
    fn zp_at_point<Ext: ExtensionField<Val>>(&self, point: Ext) -> Ext {
        (point * self.shift.inverse()).exp_power_of_2(self.log_n) - Ext::ONE
    }

<<<<<<< HEAD
    fn selectors_at_point<Ext: ExtensionField<Val>>(
        &self,
        point: Ext,
        is_zk: bool,
    ) -> LagrangeSelectors<Ext> {
=======
    /// Compute several Lagrange selectors at the given point:
    ///
    /// Defining the zerofier by `Z_{gH}(X) = g^{-|H|}\prod_{h \in H} (X - gh) = (g^{-1}X)^|H| - 1` return:
    /// - `Z_{gH}(X)/(g^{-1}X - 1)`: The Lagrange selector of the point `g`.
    /// - `Z_{gH}(X)/(g^{-1}X - h^{-1})`: The Lagrange selector of the point `gh^{-1}` where `h` is the generator of `H`.
    /// - `(g^{-1}X - h^{-1})`: The Lagrange selector of the subset consisting of everything but the point `gh^{-1}`.
    /// - `1/Z_{gH}(X)`: The inverse of the zerofier.
    fn selectors_at_point<Ext: ExtensionField<Val>>(&self, point: Ext) -> LagrangeSelectors<Ext> {
>>>>>>> 93e19ff9
        let unshifted_point = point * self.shift.inverse();

        let z_h = unshifted_point.exp_power_of_2(self.log_n - is_zk as usize) - Ext::ONE;
        LagrangeSelectors {
            is_first_row: z_h / (unshifted_point - Ext::ONE),
            is_last_row: z_h / (unshifted_point - self.gen_zk(is_zk).inverse()),
            is_transition: unshifted_point - self.gen_zk(is_zk).inverse(),
            inv_zeroifier: z_h.inverse(),
        }
    }

<<<<<<< HEAD
    fn selectors_on_coset(&self, coset: Self, is_zk: bool) -> LagrangeSelectors<Vec<Val>> {
=======
    /// Compute the Lagrange selectors of our space at every point in the coset.
    ///
    /// This will error if our space is not the group `H` and if the given
    /// coset is not disjoint from `H`.
    fn selectors_on_coset(&self, coset: Self) -> LagrangeSelectors<Vec<Val>> {
>>>>>>> 93e19ff9
        assert_eq!(self.shift, Val::ONE);
        assert_ne!(coset.shift, Val::ONE);
        assert!(coset.log_n >= self.log_n);
        // In the zk case, the trace has double the original size due to randomization. We need the original size here.
        let zk_logn = self.log_n - is_zk as usize;
        let rate_bits = coset.log_n - zk_logn;
        let s_pow_n = coset.shift.exp_power_of_2(zk_logn);
        // evals of Z_H(X) = X^n - 1
        let evals = Val::two_adic_generator(rate_bits)
            .powers()
            .take(1 << rate_bits)
            .map(|x| s_pow_n * x - Val::ONE)
            .collect_vec();

        let xs = cyclic_subgroup_coset_known_order(coset.gen(), coset.shift, 1 << coset.log_n)
            .collect_vec();

        let single_point_selector = |i: u64| {
            let coset_i = self.gen_zk(is_zk).exp_u64(i);
            let denoms = xs.iter().map(|&x| x - coset_i).collect_vec();
            let invs = batch_multiplicative_inverse(&denoms);
            evals
                .iter()
                .cycle()
                .zip(invs)
                .map(|(&z_h, inv)| z_h * inv)
                .collect_vec()
        };

        let subgroup_last = self.gen_zk(is_zk).inverse();

        LagrangeSelectors {
            is_first_row: single_point_selector(0),
            is_last_row: single_point_selector((1 << zk_logn) - 1),
            is_transition: xs.into_iter().map(|x| x - subgroup_last).collect(),
            inv_zeroifier: batch_multiplicative_inverse(&evals)
                .into_iter()
                .cycle()
                .take(1 << coset.log_n)
                .collect(),
        }
    }
}<|MERGE_RESOLUTION|>--- conflicted
+++ resolved
@@ -121,10 +121,6 @@
         is_zk: bool,
     ) -> LagrangeSelectors<Ext>;
 
-<<<<<<< HEAD
-    // Unnormalized
-    fn selectors_on_coset(&self, coset: Self, is_zk: bool) -> LagrangeSelectors<Vec<Self::Val>>;
-=======
     /// Compute several Lagrange selectors at all points of the given disjoint `PolynomialSpace`.
     /// - The Lagrange selector of the first point.
     /// - The Lagrange selector of the last point.
@@ -132,8 +128,7 @@
     /// - The inverse of the zerofier.
     ///
     /// Note that these may not be normalized.
-    fn selectors_on_coset(&self, coset: Self) -> LagrangeSelectors<Vec<Self::Val>>;
->>>>>>> 93e19ff9
+    fn selectors_on_coset(&self, coset: Self, is_zk: bool) -> LagrangeSelectors<Vec<Self::Val>>;
 }
 
 /// A coset of the form `gH` where `H` is the unique multiplicative subgroup of order `n = 2^{log_n}`.
@@ -234,22 +229,20 @@
         (point * self.shift.inverse()).exp_power_of_2(self.log_n) - Ext::ONE
     }
 
-<<<<<<< HEAD
+    /// Compute several Lagrange selectors at the given point:
+    ///
+    /// Defining the zerofier by `Z_{gH}(X) = g^{-|H|}\prod_{h \in H} (X - gh) = (g^{-1}X)^|H| - 1` return:
+    /// - `Z_{gH}(X)/(g^{-1}X - 1)`: The Lagrange selector of the point `g`.
+    /// - `Z_{gH}(X)/(g^{-1}X - h^{-1})`: The Lagrange selector of the point `gh^{-1}` where `h` is the generator of `H`.
+    /// - `(g^{-1}X - h^{-1})`: The Lagrange selector of the subset consisting of everything but the point `gh^{-1}`.
+    /// - `1/Z_{gH}(X)`: The inverse of the zerofier.
+    ///
+    /// Note that in the zk case, `self.log_n` stores `log(2 * |H|)`.
     fn selectors_at_point<Ext: ExtensionField<Val>>(
         &self,
         point: Ext,
         is_zk: bool,
     ) -> LagrangeSelectors<Ext> {
-=======
-    /// Compute several Lagrange selectors at the given point:
-    ///
-    /// Defining the zerofier by `Z_{gH}(X) = g^{-|H|}\prod_{h \in H} (X - gh) = (g^{-1}X)^|H| - 1` return:
-    /// - `Z_{gH}(X)/(g^{-1}X - 1)`: The Lagrange selector of the point `g`.
-    /// - `Z_{gH}(X)/(g^{-1}X - h^{-1})`: The Lagrange selector of the point `gh^{-1}` where `h` is the generator of `H`.
-    /// - `(g^{-1}X - h^{-1})`: The Lagrange selector of the subset consisting of everything but the point `gh^{-1}`.
-    /// - `1/Z_{gH}(X)`: The inverse of the zerofier.
-    fn selectors_at_point<Ext: ExtensionField<Val>>(&self, point: Ext) -> LagrangeSelectors<Ext> {
->>>>>>> 93e19ff9
         let unshifted_point = point * self.shift.inverse();
 
         let z_h = unshifted_point.exp_power_of_2(self.log_n - is_zk as usize) - Ext::ONE;
@@ -261,15 +254,11 @@
         }
     }
 
-<<<<<<< HEAD
-    fn selectors_on_coset(&self, coset: Self, is_zk: bool) -> LagrangeSelectors<Vec<Val>> {
-=======
     /// Compute the Lagrange selectors of our space at every point in the coset.
     ///
     /// This will error if our space is not the group `H` and if the given
     /// coset is not disjoint from `H`.
-    fn selectors_on_coset(&self, coset: Self) -> LagrangeSelectors<Vec<Val>> {
->>>>>>> 93e19ff9
+    fn selectors_on_coset(&self, coset: Self, is_zk: bool) -> LagrangeSelectors<Vec<Val>> {
         assert_eq!(self.shift, Val::ONE);
         assert_ne!(coset.shift, Val::ONE);
         assert!(coset.log_n >= self.log_n);
