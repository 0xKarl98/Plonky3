--- conflicted
+++ resolved
@@ -9,17 +9,9 @@
 test-utils = ["p3-challenger", "p3-dft"]
 
 [dependencies]
-<<<<<<< HEAD
-p3-challenger = { path = "../challenger" }
-p3-field = { path = "../field" }
-p3-matrix = { path = "../matrix" }
-p3-util = { path = "../util" }
-tracing = "0.1.37"
-=======
 p3-field.workspace = true
 p3-matrix.workspace = true
 p3-util.workspace = true
->>>>>>> 95f9774c
 
 itertools.workspace = true
 serde.workspace = true
