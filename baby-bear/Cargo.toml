--- conflicted
+++ resolved
@@ -6,15 +6,10 @@
 
 [dependencies]
 p3-field = { path = "../field" }
-<<<<<<< HEAD
+p3-mds = { path = "../mds" }
 p3-poseidon2 = { path = "../poseidon2" }
 p3-symmetric = { path = "../symmetric" }
-rand = { version = "0.8.5" }
-=======
-p3-mds = { path = "../mds" }
-p3-symmetric = { path = "../symmetric" }
 rand = "0.8.5"
->>>>>>> 46c028d3
 serde = { version = "1.0", default-features = false, features = ["derive"] }
 
 [dev-dependencies]
