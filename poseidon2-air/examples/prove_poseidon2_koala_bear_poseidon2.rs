--- conflicted
+++ resolved
@@ -8,11 +8,6 @@
 use p3_fri::{FriConfig, TwoAdicFriPcs};
 use p3_koala_bear::{GenericPoseidon2LinearLayersKoalaBear, KoalaBear, Poseidon2KoalaBear};
 use p3_merkle_tree::MerkleTreeMmcs;
-<<<<<<< HEAD
-=======
-use p3_monty_31::GenericDiffusionMatrixMontyField31;
-use p3_poseidon2::{Poseidon2, Poseidon2ExternalMatrixGeneral};
->>>>>>> d35b34a5
 use p3_poseidon2_air::{generate_vectorized_trace_rows, RoundConstants, VectorizedPoseidon2Air};
 use p3_symmetric::{PaddingFreeSponge, TruncatedPermutation};
 use p3_uni_stark::{prove, verify, StarkConfig};
@@ -38,6 +33,9 @@
 const NUM_ROWS: usize = 1 << 16;
 const VECTOR_LEN: usize = 1 << 3;
 const NUM_PERMUTATIONS: usize = NUM_ROWS * VECTOR_LEN;
+const NUM_ROWS: usize = 1 << 16;
+const VECTOR_LEN: usize = 1 << 3;
+const NUM_PERMUTATIONS: usize = NUM_ROWS * VECTOR_LEN;
 
 fn main() -> Result<(), impl Debug> {
     let env_filter = EnvFilter::builder()
@@ -52,24 +50,8 @@
     type Val = KoalaBear;
     type Challenge = BinomialExtensionField<Val, 4>;
 
-<<<<<<< HEAD
     type Perm = Poseidon2KoalaBear<16>;
     let perm = Perm::new_from_rng_128(&mut thread_rng());
-=======
-    type Perm16 = Poseidon2<Val, Poseidon2ExternalMatrixGeneral, DiffusionMatrixKoalaBear, 16, 3>;
-    let perm16 = Perm16::new_from_rng_128(
-        Poseidon2ExternalMatrixGeneral,
-        DiffusionMatrixKoalaBear::default(),
-        &mut thread_rng(),
-    );
->>>>>>> d35b34a5
-
-    type Perm24 = Poseidon2<Val, Poseidon2ExternalMatrixGeneral, DiffusionMatrixKoalaBear, 24, 3>;
-    let perm24 = Perm24::new_from_rng_128(
-        Poseidon2ExternalMatrixGeneral,
-        DiffusionMatrixKoalaBear::default(),
-        &mut thread_rng(),
-    );
 
     type MyHash = PaddingFreeSponge<Perm24, 24, 16, 8>;
     let hash = MyHash::new(perm24.clone());
@@ -87,9 +69,11 @@
     type Dft = Radix2DitParallel<Val>;
     let dft = Dft::default();
 
-    type Challenger = DuplexChallenger<Val, Perm24, 24, 16>;
+    type Challenger = DuplexChallenger<Val, Perm, 16, 8>;
 
     let constants = RoundConstants::from_rng(&mut thread_rng());
+    let inputs = (0..NUM_PERMUTATIONS).map(|_| random()).collect::<Vec<_>>();
+    let trace = generate_vectorized_trace_rows::<
     let inputs = (0..NUM_PERMUTATIONS).map(|_| random()).collect::<Vec<_>>();
     let trace = generate_vectorized_trace_rows::<
         Val,
@@ -100,17 +84,9 @@
         HALF_FULL_ROUNDS,
         PARTIAL_ROUNDS,
         VECTOR_LEN,
-<<<<<<< HEAD
     >(inputs, &constants);
-=======
-    >(
-        inputs,
-        &constants,
-        &external_linear_layer,
-        &internal_linear_layer,
-    );
->>>>>>> d35b34a5
 
+    let air: VectorizedPoseidon2Air<
     let air: VectorizedPoseidon2Air<
         Val,
         GenericPoseidon2LinearLayersKoalaBear,
@@ -120,11 +96,7 @@
         HALF_FULL_ROUNDS,
         PARTIAL_ROUNDS,
         VECTOR_LEN,
-<<<<<<< HEAD
     > = VectorizedPoseidon2Air::new(constants);
-=======
-    > = VectorizedPoseidon2Air::new(constants, external_linear_layer, internal_linear_layer);
->>>>>>> d35b34a5
 
     let fri_config = FriConfig {
         log_blowup: 1,
