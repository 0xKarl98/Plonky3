use alloc::vec;
use alloc::vec::Vec;

use itertools::Itertools;
use p3_air::{Air, BaseAir};
use p3_challenger::{CanObserve, CanSample, FieldChallenger};
use p3_commit::{Pcs, PolynomialSpace};
use p3_field::{BasedVectorSpace, Field, PrimeCharacteristicRing};
use p3_matrix::dense::RowMajorMatrixView;
use p3_matrix::stack::VerticalPair;
use tracing::instrument;

use crate::symbolic_builder::{get_log_quotient_degree, SymbolicAirBuilder};
use crate::{PcsError, Proof, StarkGenericConfig, Val, VerifierConstraintFolder};

#[instrument(skip_all)]
pub fn verify<SC, A>(
    config: &SC,
    air: &A,
    challenger: &mut SC::Challenger,
    proof: &Proof<SC>,
    public_values: &Vec<Val<SC>>,
) -> Result<(), VerificationError<PcsError<SC>>>
where
    SC: StarkGenericConfig,
    A: Air<SymbolicAirBuilder<Val<SC>>> + for<'a> Air<VerifierConstraintFolder<'a, SC>>,
{
    let Proof {
        commitments,
        opened_values,
        opening_proof,
        degree_bits,
    } = proof;

    let pcs = config.pcs();
    let is_zk = <SC as StarkGenericConfig>::Pcs::ZK;

    let degree = 1 << degree_bits;
    let log_quotient_degree =
        get_log_quotient_degree::<Val<SC>, A>(air, 0, public_values.len(), is_zk);
    let quotient_degree = 1 << log_quotient_degree;

    let trace_domain = pcs.natural_domain_for_degree(degree);
    let init_trace_domain = if is_zk {
        pcs.natural_domain_for_degree(degree / 2)
    } else {
        trace_domain
    };
    let nb_chunks = if is_zk {
        quotient_degree * 2
    } else {
        quotient_degree
    };
    let quotient_domain =
        trace_domain.create_disjoint_domain(1 << (degree_bits + log_quotient_degree));
    let quotient_chunks_domains = quotient_domain.split_domains(nb_chunks);

    let randomized_quotient_chunks_domains = quotient_chunks_domains
        .iter()
        .map(|domain| {
            let randomized_domain_size = if is_zk {
                domain.size() * 2
            } else {
                domain.size()
            };
            pcs.natural_domain_for_degree(randomized_domain_size)
        })
        .collect_vec();

    let air_width = <A as BaseAir<Val<SC>>>::width(air);
    let valid_shape = opened_values.trace_local.len() == air_width
        && opened_values.trace_next.len() == air_width
        && opened_values.quotient_chunks.len() == nb_chunks
        && opened_values
            .quotient_chunks
            .iter()
<<<<<<< HEAD
            .all(|qc| qc.len() == <SC::Challenge as FieldExtensionAlgebra<Val<SC>>>::D)
        && if let Some(r_comm) = opened_values.random.clone() {
            r_comm.len() == SC::Challenge::D
        } else {
            true
        };
=======
            .all(|qc| qc.len() == <SC::Challenge as BasedVectorSpace<Val<SC>>>::DIMENSION);
>>>>>>> 5d8115dc
    if !valid_shape {
        return Err(VerificationError::InvalidProofShape);
    }

    // Observe the instance.
    challenger.observe(Val::<SC>::from_usize(proof.degree_bits));
    // TODO: Might be best practice to include other instance data here in the transcript, like some
    // encoding of the AIR. This protects against transcript collisions between distinct instances.
    // Practically speaking though, the only related known attack is from failing to include public
    // values. It's not clear if failing to include other instance data could enable a transcript
    // collision, since most such changes would completely change the set of satisfying witnesses.

    challenger.observe(commitments.trace.clone());
    challenger.observe_slice(public_values);
    let alpha: SC::Challenge = challenger.sample_algebra_element();
    challenger.observe(commitments.quotient_chunks.clone());
    if let Some(r_commit) = commitments.random.clone() {
        challenger.observe(r_commit);
    }

    let zeta: SC::Challenge = challenger.sample();
    let zeta_next = init_trace_domain.next_point(zeta).unwrap();

    let mut coms_to_verify = if is_zk {
        let random_commit = commitments
            .random
            .clone()
            .expect("There should be a random polynomial in zk.");
        let random_values = opened_values
            .random
            .clone()
            .expect("There should be opened random values in zk.");
        vec![(
            random_commit,
            vec![(trace_domain, vec![(zeta, random_values.clone())])],
        )]
    } else {
        vec![]
    };
    coms_to_verify.extend(vec![
        (
            commitments.trace.clone(),
            vec![(
                trace_domain,
                vec![
                    (zeta, opened_values.trace_local.clone()),
                    (zeta_next, opened_values.trace_next.clone()),
                ],
            )],
        ),
        (
            commitments.quotient_chunks.clone(),
            // Check the commitment on the randomized domains.
            randomized_quotient_chunks_domains
                .iter()
                .zip(&opened_values.quotient_chunks)
                .map(|(domain, values)| (*domain, vec![(zeta, values.clone())]))
                .collect_vec(),
        ),
    ]);

    pcs.verify(coms_to_verify, opening_proof, challenger)
        .map_err(VerificationError::InvalidOpeningArgument)?;

    let zps = quotient_chunks_domains
        .iter()
        .enumerate()
        .map(|(i, domain)| {
            quotient_chunks_domains
                .iter()
                .enumerate()
                .filter(|(j, _)| *j != i)
                .map(|(_, other_domain)| {
                    other_domain.zp_at_point(zeta)
                        * other_domain.zp_at_point(domain.first_point()).inverse()
                })
                .product::<SC::Challenge>()
        })
        .collect_vec();

    let quotient = opened_values
        .quotient_chunks
        .iter()
        .enumerate()
        .map(|(ch_i, ch)| {
            zps[ch_i]
                * ch.iter()
                    .enumerate()
                    .map(|(e_i, &c)| SC::Challenge::ith_basis_element(e_i) * c)
                    .sum::<SC::Challenge>()
        })
        .sum::<SC::Challenge>();

    let sels = trace_domain.selectors_at_point(zeta, is_zk);

    let main = VerticalPair::new(
        RowMajorMatrixView::new_row(&opened_values.trace_local),
        RowMajorMatrixView::new_row(&opened_values.trace_next),
    );

    let mut folder = VerifierConstraintFolder {
        main,
        public_values,
        is_first_row: sels.is_first_row,
        is_last_row: sels.is_last_row,
        is_transition: sels.is_transition,
        alpha,
        accumulator: SC::Challenge::ZERO,
    };
    air.eval(&mut folder);
    let folded_constraints = folder.accumulator;

    // Finally, check that
    //     folded_constraints(zeta) / Z_H(zeta) = quotient(zeta)
    if folded_constraints * sels.inv_zeroifier != quotient {
        return Err(VerificationError::OodEvaluationMismatch);
    }

    Ok(())
}

#[derive(Debug)]
pub enum VerificationError<PcsErr> {
    InvalidProofShape,
    /// An error occurred while verifying the claimed openings.
    InvalidOpeningArgument(PcsErr),
    /// Out-of-domain evaluation mismatch, i.e. `constraints(zeta)` did not match
    /// `quotient(zeta) Z_H(zeta)`.
    OodEvaluationMismatch,
}<|MERGE_RESOLUTION|>--- conflicted
+++ resolved
@@ -74,16 +74,12 @@
         && opened_values
             .quotient_chunks
             .iter()
-<<<<<<< HEAD
-            .all(|qc| qc.len() == <SC::Challenge as FieldExtensionAlgebra<Val<SC>>>::D)
+            .all(|qc| qc.len() == <SC::Challenge as BasedVectorSpace<Val<SC>>>::DIMENSION)
         && if let Some(r_comm) = opened_values.random.clone() {
-            r_comm.len() == SC::Challenge::D
+            r_comm.len() == SC::Challenge::DIMENSION
         } else {
             true
         };
-=======
-            .all(|qc| qc.len() == <SC::Challenge as BasedVectorSpace<Val<SC>>>::DIMENSION);
->>>>>>> 5d8115dc
     if !valid_shape {
         return Err(VerificationError::InvalidProofShape);
     }
