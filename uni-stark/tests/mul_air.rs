--- conflicted
+++ resolved
@@ -10,13 +10,8 @@
 use p3_commit::ExtensionMmcs;
 use p3_dft::Radix2DitParallel;
 use p3_field::extension::BinomialExtensionField;
-<<<<<<< HEAD
-use p3_field::{Field, FieldAlgebra};
+use p3_field::{Field, PrimeCharacteristicRing};
 use p3_fri::{create_benchmark_fri_config_zk, FriConfig, HidingFriPcs, TwoAdicFriPcs};
-=======
-use p3_field::{Field, PrimeCharacteristicRing};
-use p3_fri::{FriConfig, TwoAdicFriPcs};
->>>>>>> 5d8115dc
 use p3_keccak::Keccak256Hash;
 use p3_matrix::dense::RowMajorMatrix;
 use p3_matrix::Matrix;
@@ -26,14 +21,9 @@
     CompressionFunctionFromHasher, PaddingFreeSponge, SerializingHasher32, TruncatedPermutation,
 };
 use p3_uni_stark::{prove, verify, StarkConfig, StarkGenericConfig, Val};
-<<<<<<< HEAD
-use rand::distributions::{Distribution, Standard};
+use rand::distr::{Distribution, StandardUniform};
 use rand::rngs::{StdRng, ThreadRng};
-use rand::{thread_rng, Rng, SeedableRng};
-=======
-use rand::distr::{Distribution, StandardUniform};
-use rand::{rng, Rng};
->>>>>>> 5d8115dc
+use rand::{rng, Rng, SeedableRng};
 
 /// How many `a * b = c` operations to do per row in the AIR.
 const REPETITIONS: usize = 20; // This should be < 255 so it can fit into a u8.
@@ -256,7 +246,7 @@
     type Challenge = BinomialExtensionField<Val, 4>;
 
     type Perm = Poseidon2BabyBear<16>;
-    let perm = Perm::new_from_rng_128(&mut thread_rng());
+    let perm = Perm::new_from_rng_128(&mut rng());
 
     type MyHash = PaddingFreeSponge<Perm, 16, 8, 8>;
     let hash = MyHash::new(perm.clone());
@@ -274,7 +264,7 @@
         4,
     >;
 
-    let val_mmcs = ValMmcs::new(hash, compress, thread_rng());
+    let val_mmcs = ValMmcs::new(hash, compress, rng());
 
     type ChallengeMmcs = ExtensionMmcs<Val, Challenge, ValMmcs>;
     let challenge_mmcs = ChallengeMmcs::new(val_mmcs.clone());
@@ -286,7 +276,7 @@
 
     let fri_config = create_benchmark_fri_config_zk(challenge_mmcs);
     type HidingPcs = HidingFriPcs<Val, Dft, ValMmcs, ChallengeMmcs, StdRng>;
-    let pcs = HidingPcs::new(dft, val_mmcs, fri_config, 4, StdRng::from_entropy());
+    let pcs = HidingPcs::new(dft, val_mmcs, fri_config, 4, StdRng::from_os_rng());
     type MyConfig = StarkConfig<HidingPcs, Challenge, Challenger>;
     let config = MyConfig::new(pcs);
 
