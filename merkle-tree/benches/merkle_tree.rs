use std::any::type_name;

use criterion::{criterion_group, criterion_main, BenchmarkId, Criterion};
use p3_baby_bear::{BabyBear, DiffusionMatrixBabybear};
use p3_blake3::Blake3;
use p3_commit::DirectMmcs;
use p3_field::{Field, PackedField, PackedValue};
use p3_keccak::Keccak256Hash;
use p3_matrix::dense::RowMajorMatrix;
use p3_matrix::Matrix;
use p3_mds::integrated_coset_mds::IntegratedCosetMds;
use p3_merkle_tree::FieldMerkleTreeMmcs;
use p3_poseidon2::{Poseidon2, Poseidon2ExternalMatrixGeneral};
use p3_rescue::{BasicSboxLayer, Rescue};
use p3_symmetric::{
    CompressionFunctionFromHasher, CryptographicHasher, PaddingFreeSponge,
    PseudoCompressionFunction, SerializingHasher32, TruncatedPermutation,
};
use rand::distributions::{Distribution, Standard};
use rand::thread_rng;
use serde::de::DeserializeOwned;
use serde::Serialize;

fn bench_merkle_trees(criterion: &mut Criterion) {
    bench_bb_poseidon2(criterion);
    bench_bb_rescue(criterion);
    bench_bb_blake3(criterion);
    bench_bb_keccak(criterion);
}

fn bench_bb_poseidon2(criterion: &mut Criterion) {
    type F = BabyBear;

<<<<<<< HEAD
    type Perm = Poseidon2<F, Poseidon2ExternalMatrixGeneral, DiffusionMatrixBabybear, 16, 7>;
=======
    type Perm = Poseidon2<BabyBear, Poseidon2ExternalMatrixGeneral, DiffusionMatrixBabybear, 16, 7>;
>>>>>>> 72606970
    let perm = Perm::new_from_rng_128(
        Poseidon2ExternalMatrixGeneral,
        DiffusionMatrixBabybear,
        &mut thread_rng(),
    );

    type H = PaddingFreeSponge<Perm, 16, 8, 8>;
    let h = H::new(perm.clone());

    type C = TruncatedPermutation<Perm, 2, 8, 16>;
    let c = C::new(perm);

    bench_merkle_tree::<<F as Field>::Packing, <F as Field>::Packing, H, C, 8>(criterion, h, c);
}

fn bench_bb_rescue(criterion: &mut Criterion) {
    type F = BabyBear;

    type Mds = IntegratedCosetMds<F, 16>;
    let mds = Mds::default();

    type Perm = Rescue<F, Mds, BasicSboxLayer<F>, 16>;
    let round_constants = Perm::get_round_constants_from_rng(8, &mut thread_rng());
    let perm = Perm::new(8, round_constants, mds, BasicSboxLayer::for_alpha(7));

    type H = PaddingFreeSponge<Perm, 16, 8, 8>;
    let h = H::new(perm.clone());

    type C = TruncatedPermutation<Perm, 2, 8, 16>;
    let c = C::new(perm);

    bench_merkle_tree::<<F as Field>::Packing, <F as Field>::Packing, H, C, 8>(criterion, h, c);
}

fn bench_bb_blake3(criterion: &mut Criterion) {
    type F = BabyBear;

    type H = SerializingHasher32<Blake3>;
    let h = H::new(Blake3 {});

    type C = CompressionFunctionFromHasher<u8, Blake3, 2, 32>;
    let b = Blake3 {};
    let c = C::new(b);

    bench_merkle_tree::<F, u8, H, C, 32>(criterion, h, c);
}

fn bench_bb_keccak(criterion: &mut Criterion) {
    type F = BabyBear;

    type H = SerializingHasher32<Keccak256Hash>;
    let k = Keccak256Hash {};
    let h = H::new(k);

    type C = CompressionFunctionFromHasher<u8, Keccak256Hash, 2, 32>;
    let c = C::new(k);

    bench_merkle_tree::<F, u8, H, C, 32>(criterion, h, c);
}

fn bench_merkle_tree<P, PW, H, C, const DIGEST_ELEMS: usize>(criterion: &mut Criterion, h: H, c: C)
where
    P: PackedField,
    PW: PackedValue,
    H: CryptographicHasher<P::Scalar, [PW::Value; DIGEST_ELEMS]>,
    H: CryptographicHasher<P, [PW; DIGEST_ELEMS]>,
    H: Sync,
    C: PseudoCompressionFunction<[PW::Value; DIGEST_ELEMS], 2>,
    C: PseudoCompressionFunction<[PW; DIGEST_ELEMS], 2>,
    C: Sync,
    [PW::Value; DIGEST_ELEMS]: Serialize + DeserializeOwned,
    Standard: Distribution<P::Scalar>,
{
    const ROWS: usize = 1 << 15;
    const COLS: usize = 135;

    let matrix = RowMajorMatrix::<P::Scalar>::rand(&mut thread_rng(), ROWS, COLS);
    let dims = matrix.dimensions();
    let leaves = vec![matrix];

    let name = format!(
        "MerkleTree::<{}, {}>::new",
        type_name::<H>(),
        type_name::<C>()
    );
    let params = BenchmarkId::from_parameter(dims);

    let mut group = criterion.benchmark_group(name);
    group.sample_size(10);

    let mmcs = FieldMerkleTreeMmcs::<P, PW, H, C, DIGEST_ELEMS>::new(h, c);
    group.bench_with_input(params, &leaves, |b, input| {
        b.iter(|| mmcs.commit(input.clone()))
    });
}

criterion_group!(benches, bench_merkle_trees);
criterion_main!(benches);<|MERGE_RESOLUTION|>--- conflicted
+++ resolved
@@ -31,11 +31,7 @@
 fn bench_bb_poseidon2(criterion: &mut Criterion) {
     type F = BabyBear;
 
-<<<<<<< HEAD
-    type Perm = Poseidon2<F, Poseidon2ExternalMatrixGeneral, DiffusionMatrixBabybear, 16, 7>;
-=======
     type Perm = Poseidon2<BabyBear, Poseidon2ExternalMatrixGeneral, DiffusionMatrixBabybear, 16, 7>;
->>>>>>> 72606970
     let perm = Perm::new_from_rng_128(
         Poseidon2ExternalMatrixGeneral,
         DiffusionMatrixBabybear,
