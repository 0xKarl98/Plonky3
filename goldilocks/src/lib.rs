//! The prime field known as Goldilocks, defined as `F_p` where `p = 2^64 - 2^32 + 1`.

#![no_std]

extern crate alloc;

mod extension;
<<<<<<< HEAD
mod poseidon2;
=======
mod mds;
>>>>>>> 46c028d3

use core::fmt;
use core::fmt::{Debug, Display, Formatter};
use core::hash::{Hash, Hasher};
use core::iter::{Product, Sum};
use core::ops::{Add, AddAssign, Div, Mul, MulAssign, Neg, Sub, SubAssign};

pub use mds::*;
use p3_field::{
    exp_10540996611094048183, exp_u64_by_squaring, halve_u64, AbstractField, Field, Packable,
    PrimeField, PrimeField64, TwoAdicField,
};
use p3_util::{assume, branch_hint};
pub use poseidon2::DiffusionMatrixGoldilocks;
use rand::distributions::{Distribution, Standard};
use rand::Rng;
use serde::{Deserialize, Serialize};

/// The Goldilocks prime
const P: u64 = 0xFFFF_FFFF_0000_0001;

/// The prime field known as Goldilocks, defined as `F_p` where `p = 2^64 - 2^32 + 1`.
#[derive(Copy, Clone, Default, Serialize, Deserialize)]
pub struct Goldilocks {
    /// Not necessarily canonical.
    value: u64,
}

impl Goldilocks {
    const fn new(value: u64) -> Self {
        Self { value }
    }

    /// Two's complement of `ORDER`, i.e. `2^64 - ORDER = 2^32 - 1`.
    const NEG_ORDER: u64 = Self::ORDER_U64.wrapping_neg();
}

impl PartialEq for Goldilocks {
    fn eq(&self, other: &Self) -> bool {
        self.as_canonical_u64() == other.as_canonical_u64()
    }
}

impl Eq for Goldilocks {}

impl Packable for Goldilocks {}

impl Hash for Goldilocks {
    fn hash<H: Hasher>(&self, state: &mut H) {
        state.write_u64(self.as_canonical_u64());
    }
}

impl Ord for Goldilocks {
    fn cmp(&self, other: &Self) -> core::cmp::Ordering {
        self.as_canonical_u64().cmp(&other.as_canonical_u64())
    }
}

impl PartialOrd for Goldilocks {
    fn partial_cmp(&self, other: &Self) -> Option<core::cmp::Ordering> {
        Some(self.cmp(other))
    }
}

impl Display for Goldilocks {
    fn fmt(&self, f: &mut Formatter<'_>) -> fmt::Result {
        Display::fmt(&self.value, f)
    }
}

impl Debug for Goldilocks {
    fn fmt(&self, f: &mut Formatter<'_>) -> fmt::Result {
        Debug::fmt(&self.value, f)
    }
}

impl Distribution<Goldilocks> for Standard {
    fn sample<R: Rng + ?Sized>(&self, rng: &mut R) -> Goldilocks {
        loop {
            let next_u64 = rng.next_u64();
            let is_canonical = next_u64 < Goldilocks::ORDER_U64;
            if is_canonical {
                return Goldilocks::new(next_u64);
            }
        }
    }
}

impl AbstractField for Goldilocks {
    type F = Self;

    fn zero() -> Self {
        Self::new(0)
    }
    fn one() -> Self {
        Self::new(1)
    }
    fn two() -> Self {
        Self::new(2)
    }
    fn neg_one() -> Self {
        Self::new(Self::ORDER_U64 - 1)
    }

    #[inline]
    fn from_f(f: Self::F) -> Self {
        f
    }

    fn from_bool(b: bool) -> Self {
        Self::new(u64::from(b))
    }

    fn from_canonical_u8(n: u8) -> Self {
        Self::new(u64::from(n))
    }

    fn from_canonical_u16(n: u16) -> Self {
        Self::new(u64::from(n))
    }

    fn from_canonical_u32(n: u32) -> Self {
        Self::new(u64::from(n))
    }

    fn from_canonical_u64(n: u64) -> Self {
        Self::new(n)
    }

    fn from_canonical_usize(n: usize) -> Self {
        Self::new(n as u64)
    }

    fn from_wrapped_u32(n: u32) -> Self {
        // A u32 must be canonical, plus we don't store canonical encodings anyway, so there's no
        // need for a reduction.
        Self::new(u64::from(n))
    }

    fn from_wrapped_u64(n: u64) -> Self {
        // There's no need to reduce `n` to canonical form, as our internal encoding is
        // non-canonical, so there's no need for a reduction.
        Self::new(n)
    }

    // Sage: GF(2^64 - 2^32 + 1).multiplicative_generator()
    fn generator() -> Self {
        Self::new(7)
    }
}

impl Field for Goldilocks {
    // TODO: Add cfg-guarded Packing for AVX2, NEON, etc.
    type Packing = Self;

    fn is_zero(&self) -> bool {
        self.value == 0 || self.value == Self::ORDER_U64
    }

    #[inline]
    fn exp_u64_generic<AF: AbstractField<F = Self>>(val: AF, power: u64) -> AF {
        match power {
            10540996611094048183 => exp_10540996611094048183(val), // used to compute x^{1/7}
            _ => exp_u64_by_squaring(val, power),
        }
    }

    fn try_inverse(&self) -> Option<Self> {
        if self.is_zero() {
            return None;
        }

        // From Fermat's little theorem, in a prime field `F_p`, the inverse of `a` is `a^(p-2)`.
        //
        // compute a^(p - 2) using 72 multiplications
        // The exponent p - 2 is represented in binary as:
        // 0b1111111111111111111111111111111011111111111111111111111111111111
        // Adapted from: https://github.com/facebook/winterfell/blob/d238a1/math/src/field/f64/mod.rs#L136-L164

        // compute base^11
        let t2 = self.square() * *self;

        // compute base^111
        let t3 = t2.square() * *self;

        // compute base^111111 (6 ones)
        // repeatedly square t3 3 times and multiply by t3
        let t6 = exp_acc::<3>(t3, t3);
        let t60 = t6.square();
        let t7 = t60 * *self;

        // compute base^111111111111 (12 ones)
        // repeatedly square t6 6 times and multiply by t6
        let t12 = exp_acc::<5>(t60, t6);

        // compute base^111111111111111111111111 (24 ones)
        // repeatedly square t12 12 times and multiply by t12
        let t24 = exp_acc::<12>(t12, t12);

        // compute base^1111111111111111111111111111111 (31 ones)
        // repeatedly square t24 6 times and multiply by t6 first. then square t30 and
        // multiply by base
        let t31 = exp_acc::<7>(t24, t7);

        // compute base^111111111111111111111111111111101111111111111111111111111111111
        // repeatedly square t31 32 times and multiply by t31
        let t63 = exp_acc::<32>(t31, t31);

        // compute base^1111111111111111111111111111111011111111111111111111111111111111
        Some(t63.square() * *self)
    }

    #[inline]
    fn halve(&self) -> Self {
        Goldilocks::new(halve_u64::<P>(self.value))
    }
}

impl PrimeField for Goldilocks {}

impl PrimeField64 for Goldilocks {
    const ORDER_U64: u64 = P;

    #[inline]
    fn as_canonical_u64(&self) -> u64 {
        let mut c = self.value;
        // We only need one condition subtraction, since 2 * ORDER would not fit in a u64.
        if c >= Self::ORDER_U64 {
            c -= Self::ORDER_U64;
        }
        c
    }
}

impl TwoAdicField for Goldilocks {
    const TWO_ADICITY: usize = 32;

    fn two_adic_generator(bits: usize) -> Self {
        // TODO: Consider a `match` which may speed this up.
        assert!(bits <= Self::TWO_ADICITY);
        let base = Self::new(1_753_635_133_440_165_772); // generates the whole 2^TWO_ADICITY group
        base.exp_power_of_2(Self::TWO_ADICITY - bits)
    }
}

impl Add for Goldilocks {
    type Output = Self;

    fn add(self, rhs: Self) -> Self {
        let (sum, over) = self.value.overflowing_add(rhs.value);
        let (mut sum, over) = sum.overflowing_add(u64::from(over) * Self::NEG_ORDER);
        if over {
            // NB: self.value > Self::ORDER && rhs.value > Self::ORDER is necessary but not
            // sufficient for double-overflow.
            // This assume does two things:
            //  1. If compiler knows that either self.value or rhs.value <= ORDER, then it can skip
            //     this check.
            //  2. Hints to the compiler how rare this double-overflow is (thus handled better with
            //     a branch).
            assume(self.value > Self::ORDER_U64 && rhs.value > Self::ORDER_U64);
            branch_hint();
            sum += Self::NEG_ORDER; // Cannot overflow.
        }
        Self::new(sum)
    }
}

impl AddAssign for Goldilocks {
    fn add_assign(&mut self, rhs: Self) {
        *self = *self + rhs;
    }
}

impl Sum for Goldilocks {
    fn sum<I: Iterator<Item = Self>>(iter: I) -> Self {
        // This is faster than iter.reduce(|x, y| x + y).unwrap_or(Self::zero()) for iterators of length > 2.

        // This sum will not overflow so long as iter.len() < 2^64.
        let sum = iter.map(|x| (x.value as u128)).sum::<u128>();
        reduce128(sum)
    }
}

impl Sub for Goldilocks {
    type Output = Self;

    fn sub(self, rhs: Self) -> Self {
        let (diff, under) = self.value.overflowing_sub(rhs.value);
        let (mut diff, under) = diff.overflowing_sub(u64::from(under) * Self::NEG_ORDER);
        if under {
            // NB: self.value < NEG_ORDER - 1 && rhs.value > ORDER is necessary but not
            // sufficient for double-underflow.
            // This assume does two things:
            //  1. If compiler knows that either self.value >= NEG_ORDER - 1 or rhs.value <= ORDER,
            //     then it can skip this check.
            //  2. Hints to the compiler how rare this double-underflow is (thus handled better
            //     with a branch).
            assume(self.value < Self::NEG_ORDER - 1 && rhs.value > Self::ORDER_U64);
            branch_hint();
            diff -= Self::NEG_ORDER; // Cannot underflow.
        }
        Self::new(diff)
    }
}

impl SubAssign for Goldilocks {
    fn sub_assign(&mut self, rhs: Self) {
        *self = *self - rhs;
    }
}

impl Neg for Goldilocks {
    type Output = Self;

    fn neg(self) -> Self::Output {
        Self::new(Self::ORDER_U64 - self.as_canonical_u64())
    }
}

impl Mul for Goldilocks {
    type Output = Self;

    fn mul(self, rhs: Self) -> Self {
        reduce128(u128::from(self.value) * u128::from(rhs.value))
    }
}

impl MulAssign for Goldilocks {
    fn mul_assign(&mut self, rhs: Self) {
        *self = *self * rhs;
    }
}

impl Product for Goldilocks {
    fn product<I: Iterator<Item = Self>>(iter: I) -> Self {
        iter.reduce(|x, y| x * y).unwrap_or(Self::one())
    }
}

impl Div for Goldilocks {
    type Output = Self;

    #[allow(clippy::suspicious_arithmetic_impl)]
    fn div(self, rhs: Self) -> Self {
        self * rhs.inverse()
    }
}

/// Squares the base N number of times and multiplies the result by the tail value.
#[inline(always)]
fn exp_acc<const N: usize>(base: Goldilocks, tail: Goldilocks) -> Goldilocks {
    base.exp_power_of_2(N) * tail
}

/// Reduces to a 64-bit value. The result might not be in canonical form; it could be in between the
/// field order and `2^64`.
#[inline]
pub(crate) fn reduce128(x: u128) -> Goldilocks {
    let (x_lo, x_hi) = split(x); // This is a no-op
    let x_hi_hi = x_hi >> 32;
    let x_hi_lo = x_hi & Goldilocks::NEG_ORDER;

    let (mut t0, borrow) = x_lo.overflowing_sub(x_hi_hi);
    if borrow {
        branch_hint(); // A borrow is exceedingly rare. It is faster to branch.
        t0 -= Goldilocks::NEG_ORDER; // Cannot underflow.
    }
    let t1 = x_hi_lo * Goldilocks::NEG_ORDER;
    let t2 = unsafe { add_no_canonicalize_trashing_input(t0, t1) };
    Goldilocks::new(t2)
}

#[inline]
#[allow(clippy::cast_possible_truncation)]
fn split(x: u128) -> (u64, u64) {
    (x as u64, (x >> 64) as u64)
}

/// Fast addition modulo ORDER for x86-64.
/// This function is marked unsafe for the following reasons:
///   - It is only correct if x + y < 2**64 + ORDER = 0x1ffffffff00000001.
///   - It is only faster in some circumstances. In particular, on x86 it overwrites both inputs in
///     the registers, so its use is not recommended when either input will be used again.
#[inline(always)]
#[cfg(target_arch = "x86_64")]
unsafe fn add_no_canonicalize_trashing_input(x: u64, y: u64) -> u64 {
    let res_wrapped: u64;
    let adjustment: u64;
    core::arch::asm!(
        "add {0}, {1}",
        // Trick. The carry flag is set iff the addition overflowed.
        // sbb x, y does x := x - y - CF. In our case, x and y are both {1:e}, so it simply does
        // {1:e} := 0xffffffff on overflow and {1:e} := 0 otherwise. {1:e} is the low 32 bits of
        // {1}; the high 32-bits are zeroed on write. In the end, we end up with 0xffffffff in {1}
        // on overflow; this happens be NEG_ORDER.
        // Note that the CPU does not realize that the result of sbb x, x does not actually depend
        // on x. We must write the result to a register that we know to be ready. We have a
        // dependency on {1} anyway, so let's use it.
        "sbb {1:e}, {1:e}",
        inlateout(reg) x => res_wrapped,
        inlateout(reg) y => adjustment,
        options(pure, nomem, nostack),
    );
    assume(x != 0 || (res_wrapped == y && adjustment == 0));
    assume(y != 0 || (res_wrapped == x && adjustment == 0));
    // Add NEG_ORDER == subtract ORDER.
    // Cannot overflow unless the assumption if x + y < 2**64 + ORDER is incorrect.
    res_wrapped + adjustment
}

#[inline(always)]
#[cfg(not(target_arch = "x86_64"))]
unsafe fn add_no_canonicalize_trashing_input(x: u64, y: u64) -> u64 {
    let (res_wrapped, carry) = x.overflowing_add(y);
    // Below cannot overflow unless the assumption if x + y < 2**64 + ORDER is incorrect.
    res_wrapped + Goldilocks::NEG_ORDER * u64::from(carry)
}

/// Convert a constant u64 array into a constant Goldilocks array.
#[inline]
#[must_use]
pub(crate) const fn to_goldilocks_array<const N: usize>(input: [u64; N]) -> [Goldilocks; N] {
    let mut output = [Goldilocks { value: 0 }; N];
    let mut i = 0;
    loop {
        if i == N {
            break;
        }
        output[i].value = input[i];
        i += 1;
    }
    output
}

#[cfg(test)]
mod tests {
    use p3_field_testing::{test_field, test_two_adic_field};

    use super::*;

    type F = Goldilocks;

    #[test]
    fn test_goldilocks() {
        let f = F::new(100);
        assert_eq!(f.as_canonical_u64(), 100);

        // Over the Goldilocks field, the following set of equations hold
        // p               = 0
        // 2^64 - 2^32 + 1 = 0
        // 2^64            = 2^32 - 1
        let f = F::new(u64::MAX);
        assert_eq!(f.as_canonical_u64(), u32::MAX as u64 - 1);

        let f = F::from_canonical_u64(u64::MAX);
        assert_eq!(f.as_canonical_u64(), u32::MAX as u64 - 1);

        let f = F::from_canonical_u64(0);
        assert!(f.is_zero());

        let f = F::from_canonical_u64(F::ORDER_U64);
        assert!(f.is_zero());

        assert_eq!(F::generator().as_canonical_u64(), 7_u64);

        let f_1 = F::new(1);
        let f_1_copy = F::new(1);

        let expected_result = F::zero();
        assert_eq!(f_1 - f_1_copy, expected_result);

        let expected_result = F::new(2);
        assert_eq!(f_1 + f_1_copy, expected_result);

        let f_2 = F::new(2);
        let expected_result = F::new(3);
        assert_eq!(f_1 + f_1_copy * f_2, expected_result);

        let expected_result = F::new(5);
        assert_eq!(f_1 + f_2 * f_2, expected_result);

        let f_p_minus_1 = F::from_canonical_u64(F::ORDER_U64 - 1);
        let expected_result = F::zero();
        assert_eq!(f_1 + f_p_minus_1, expected_result);

        let f_p_minus_2 = F::from_canonical_u64(F::ORDER_U64 - 2);
        let expected_result = F::from_canonical_u64(F::ORDER_U64 - 3);
        assert_eq!(f_p_minus_1 + f_p_minus_2, expected_result);

        let expected_result = F::new(1);
        assert_eq!(f_p_minus_1 - f_p_minus_2, expected_result);

        let expected_result = f_p_minus_1;
        assert_eq!(f_p_minus_2 - f_p_minus_1, expected_result);

        let expected_result = f_p_minus_2;
        assert_eq!(f_p_minus_1 - f_1, expected_result);

        let expected_result = F::new(3);
        assert_eq!(f_2 * f_2 - f_1, expected_result);

        // Generator check
        let expected_multiplicative_group_generator = F::new(7);
        assert_eq!(F::generator(), expected_multiplicative_group_generator);

        // Check on `reduce_u128`
        let x = u128::MAX;
        let y = reduce128(x);
        // The following equalitiy sequence holds, modulo p = 2^64 - 2^32 + 1
        // 2^128 - 1 = (2^64 - 1) * (2^64 + 1)
        //           = (2^32 - 1 - 1) * (2^32 - 1 + 1)
        //           = (2^32 - 2) * (2^32)
        //           = 2^64 - 2 * 2^32
        //           = 2^64 - 2^33
        //           = 2^32 - 1 - 2^33
        //           = - 2^32 - 1
        let expected_result = -F::new(2_u64.pow(32)) - F::new(1);
        assert_eq!(y, expected_result);

        assert_eq!(f.exp_u64(10540996611094048183).exp_const_u64::<7>(), f);
        assert_eq!(y.exp_u64(10540996611094048183).exp_const_u64::<7>(), y);
        assert_eq!(f_2.exp_u64(10540996611094048183).exp_const_u64::<7>(), f_2);
    }

    test_field!(crate::Goldilocks);
    test_two_adic_field!(crate::Goldilocks);
}<|MERGE_RESOLUTION|>--- conflicted
+++ resolved
@@ -5,11 +5,8 @@
 extern crate alloc;
 
 mod extension;
-<<<<<<< HEAD
+mod mds;
 mod poseidon2;
-=======
-mod mds;
->>>>>>> 46c028d3
 
 use core::fmt;
 use core::fmt::{Debug, Display, Formatter};
